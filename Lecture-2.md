# Lecture 2

## Abstraction

#### 1.	Generally speaking, what are the two major parts of a class? Please define a class that describes a computer, and then give an example of how to instantiate an object and access its members.

- The two major parts of a class: member variables (成员变量) and member functions (成员函数). The class Computer is defined and used as follows:
<<<<<<< HEAD
	```cpp
	class Computer
	{
	  public:
		std::string type_;  //member variables
		computer(const std::string& type) : type_(type) {}    //member functions
	};

	int main()
	{
		Computer A("lenovo");
		string B = A.type_;
		return 0;
	}
	```
=======

		class Computer
		{
		  public:
		    std::string type_;  //member variables
		    computer(const std::string& type) : type_(type) {}    //member functions
		};

		int main()
		{
		  Computer A("lenovo");
		  string B = A.type_;
		  return 0;
		}
>>>>>>> f5cb689b

#### 2.	Where should we place the class definition (i.e., in the header file or the source file)? Please try to explain why header files are necessary.

- We should place the class definition (`class Foo {};`) in the header file. Here are the reasons:
  - **Class definition** is different from **object definition**. Even if different source files include the same header file with the same class definition, there are no linking errors of multiple class definitions.
  - The definitions of member functions can be included in a source file, which helps hide the implementations details. In this way, we may only provide the header file and the library (compiled from the source files) to the users, without exposing the implementation details.
  - To avoid multiple inclusion of the same header in a source file, we should place an include guard. i.e.
  	```cpp
	#ifndef XXX
	#define XXX
	...
	#endif
	```

#### 3.	Please try to explain why the designers want to organize data and functions into classes? What are the advantages and disadvantages?

- Data and functions are organized into classes because they are easier to deal with as a whole – an object.
- Objects in real world have attributes and behaviors. To model them we need to encapsulate attributes (data) and behaviors (functions).
- Advantages:
  - Easy for dividing the whole program into separate functioning modules.
<<<<<<< HEAD
  - Easy for cooperation of a team and also easy for debugging.
  -	Easy for code reuse. Little modifications are needed for reusing old code. Composition and inheritance are good ways for reuse.
=======
    - Easy for cooperation of a team and also easy for debugging.
  -	Easy for code reuse. With the help of class composition and inheritance, developers can quickly design new classes based on existing ones to adapt to new needs. This improves the development productivity. It is also more convenient for the client user because they don't need to know the implementation details.
  - Protect data. Access control make some data only accessible to the designer. It can prevent some unsafe changes.
>>>>>>> f5cb689b
  - Safe for code reuse. When only headers (including class definition with inline member functions) and libraries (including definitions of non-inline member functions) are provided, the client user cannot change the implementations made by the providers.
  -	Safe for memory control, with well-defined constructors and destructors.
- Disadvantages:
  -	Polymorphism (多态) takes more runtime and memory, due to the virtual pointer (vptr) and virtual table (vtable).


## Access control
#### 4.	Please try to use access control （访问控制）to enable information hiding of your class definition of a computer in Problem No.1.

```cpp
class Computer {
public:
	computer(const std::string& type) : type_(type) {}
	std::string get_type() const { return type_; };
private:
	std::string type_;
};
```

#### 5.	Please try to explain the benefits of access control.

- By access control, the class designer can set the class interfaces as "`public`", and set the implementations as "`private`". The separation between interfaces and implementations makes the class easier to use. On the one hand, the client user does not need to worry about the implementation details. On the other hand, the class designer can easily modify the implentation details without affecting the user program (as the interfaces do not change).

#### 6.	Please tell the differences between keywords public, private and protected. We know that access control works for objects of the class. Does access control work in member functions of this class? I.e., is it possible that one member function cannot access another member?

- Differences：
  - `public`: public members can be accessed anywhere.
  - `private`: private members can only be accessed by members of this class.
  - `protected`: protected members can be accessed by members of this class and its derived class.

- Access control does not work in member functions of this class. No matter what access control the member has, it can always be accessed by the member functions of the same class.

#### 7.	Please try to explain why it is suggested to define a member function（成员函数） outside class definition (i.e., outside the "class XXX {};" block).

- When definitions of member functions are outside the class definitions, especially when they are defined in a separate `.cpp` file instead of the `.h` file, we can compile the implementation in `.cpp` into an object file (`.o`) and then wrap it into a library (`.a` on Linux). In this way, the client users cannot access or modify the implementation.
- If the member function is defined inside class definition, every `.cpp` file that include the header file with the class definition will copy the long definition of functions, which leads to code expansion.
- Besides, member functions defined inside the class definition are regarded as inline functions automatically. It is not be appropriate to inline every member function.

#### 8.	Please explain the differences between keyword struct and class.

- Members of a struct are public by default; members of a class are private by default.
<<<<<<< HEAD
- class is an new attribute in C++. In C, there is no "`class`". In contrast, there is "`struct`" in C.
=======
- class is an new attribute in C++. In C, there is no "class". In contrast, there is "struct" in C.
- "class" can be used just like keyword "typename" to define template parameters, while "struct" cannot.
>>>>>>> f5cb689b

##	Friend
#### 9.	What should you do to permit a non-member function to access private or protected members? What about permitting another class to access them? Please give an example.

- The keyword **`friend`** is required to allow a non-member function to access private member of a class. It is similar if we want to allow another class to access private members of a class.
- For example:
	```cpp
	class B;
	class A
	{
		friend int f(A*);
		friend class B;
	private:
		int x;
	};
	int f(A* p)
	{
		return p->x;
	}
	class B
	{
	public:
		int g(A* p) { return p->x; }
	}
	```

##	Inline
#### 10.	Please define an inline function in Problems No. 1 with keyword **inline**. It is suggested to add a header file.

```cpp
//In header file:
class Computer {
	int computer_size_;
public:
	void set_size(int);
};
```
```cpp
//In source file:
inline void Computer::set_size(int _size) {
	computer_size_ = _size;
}
```

#### 11.	What is the real meaning of inline functions? When and where should we use keyword inline?

- The keyword **`inline`** is an optimizing indicator for the compiler, which indicates that the compiler may optimize the function as an inline function. However, the `inline` indicator is not compulsive (强制的). The compiler may optimize any function without the inline indicator as an inline function, and may treat any inline function as an ordinary function with function call overhead. When a function is treated as inline by the compiler, the function calls will be replaced by the function body of the inline function, so that the function call overhead will be eliminated.
- As a side effect, the inline keyword avoids the ODR (one definition rule). An inline function can be defined in different source files without causing the redefinition error. So the definition of an inline function can be put in the header file. Similarly, **`static`** also avoids the ODR.

- Advantages:
  - Inline functions are better than function-like macros. After compilation, there are no function all overhead for inline functions. Therefore, calls to inline functions are faster than that for ordinary functions.
  - Inline functions support type checking and debugging.
  - Both ordinary and member functions can be set as inline.
- When to use:
  - Simple functions which are used many times.
  - Better without any looping.
  - The address of the function is not used.
  - Because inline funtions simply replace the function call by code, so it is OK if we use inline on some "small" functions in order to accelerate the program. However, abused keyword inline will make the code long and thus make compilation longer. This may also reduce running speed.

#### 12. Please try to explain the implementation of inline functions (内联函数的实现) in compiler, and explain the reason for runtime reduction of inline functions.

- The compiler will copy the code of inline function to where the function is called.
- Reason:
  - No function call overhead, and with better safety than function-like macros. Inline functions save runtime because inline can generate less code without the function call, which needs to store local parameters before function call and restore the parameters after return.

##	Header guarding
#### 13.	Please give an example of header guarding using preprocessor directives (预编译命令) "#ifndef XXX #define XXX ... #endif", and try to explain the possible compiling errors without them.

```cpp
/* computer.h */
#ifndef COMPUTER_H
#define COMPUTER_H
class computer {
private:
	DeviceManager dm;
public:
	inline void boot() { dm.awake_all(); }
	inline void reboot() { dm.sleep_all(); dm.awake_all(); }
};
#endif
```

Without the guard, there will be compiling errors in the following codes.

```cpp
/* main.cpp */
#include "Computer.h"
#include "Bus.h" /* in Bus.h, Computer.h is also included. */
//...
```

The error message should be `'Computer' : 'class' type redefinition`.

This occurs because the declaration of class `Computer` is included twice, and `g++` only allows for one declaration of each class in a source file.

##	This pointer
#### 14. What does **this** pointer mean? How to avoid the name conflicts (名字冲突) between member and non-member variables with this pointer? How to return the current object in member functions?

- "`this`" is a constant pointer that points to the address of the current object. It cannot be changed, and is typically used to identify member variables/functions when name conflicts occur.
- To avoid name conflicts: in a member function, `this -> x` refers to the member variable named `x`.
- To return the current object in a member function: `return * this;`

##	Memory allocation
#### 15.	What are the differences between new/delete and malloc/free?

- `malloc`/`free` are library functions. `new`/`delete` are C++ operators.
- To use `malloc`, we have to manually calculate the memory space needed. `new` automatically calculates the required space.
- `new`/`delete` automatically calls the constructor/destructor. But `malloc`/`free` can't.

#### 16.	Why does C++ bring in new/delete to replace malloc/free?

- Different from `malloc`/`free`, `new`/`delete` calls constructor and destructor automatically. This is an important feature in OOP design, which makes it much easier for memory allocatoin and cleanup.
- `new`/`delete` is smarter when allocating the memory, which automatically calculates the size of the memory. However, `malloc`/`free` has to manually calculate the size of memory, and the returned `void*` pointer needs to be explicitly converted to the required type.
- `new`/`delete` is safer when it calls constructor and destructor automatically. Moreover, `new` will throw an exception when there are not enough memory, which is helpful for enhancing the user experience.
- The **`new`** operator can be overloaded to implement a memory allocating strategy to meet certain requirements. In contrast, `malloc` cannot be overloaded.

##	Incomplete class
#### 17. Please list the situations where we need to use incomplete type, i.e., forward declaration (前向声明). Please give an example.

- When we want to declare a function with a incomplete type as its argument type or return value type.
- When we want to reduce `#include` to save the time of compilation.
- When class `A` have a `B*` pointer and class `B` have an `A*` pointer, we must use forward declaration to avoid the error of referencing header files in loop.
- Example:
    ```cpp
    class B;
    class A {
			B *pb_;
	  	public:
			B *getB() { return pb_; }
		};
		class B {
			A *pa_;
	  	public:
			A *getA() { return pa_; }
		};
    ```<|MERGE_RESOLUTION|>--- conflicted
+++ resolved
@@ -5,7 +5,6 @@
 #### 1.	Generally speaking, what are the two major parts of a class? Please define a class that describes a computer, and then give an example of how to instantiate an object and access its members.
 
 - The two major parts of a class: member variables (成员变量) and member functions (成员函数). The class Computer is defined and used as follows:
-<<<<<<< HEAD
 	```cpp
 	class Computer
 	{
@@ -21,22 +20,6 @@
 		return 0;
 	}
 	```
-=======
-
-		class Computer
-		{
-		  public:
-		    std::string type_;  //member variables
-		    computer(const std::string& type) : type_(type) {}    //member functions
-		};
-
-		int main()
-		{
-		  Computer A("lenovo");
-		  string B = A.type_;
-		  return 0;
-		}
->>>>>>> f5cb689b
 
 #### 2.	Where should we place the class definition (i.e., in the header file or the source file)? Please try to explain why header files are necessary.
 
@@ -57,14 +40,8 @@
 - Objects in real world have attributes and behaviors. To model them we need to encapsulate attributes (data) and behaviors (functions).
 - Advantages:
   - Easy for dividing the whole program into separate functioning modules.
-<<<<<<< HEAD
   - Easy for cooperation of a team and also easy for debugging.
   -	Easy for code reuse. Little modifications are needed for reusing old code. Composition and inheritance are good ways for reuse.
-=======
-    - Easy for cooperation of a team and also easy for debugging.
-  -	Easy for code reuse. With the help of class composition and inheritance, developers can quickly design new classes based on existing ones to adapt to new needs. This improves the development productivity. It is also more convenient for the client user because they don't need to know the implementation details.
-  - Protect data. Access control make some data only accessible to the designer. It can prevent some unsafe changes.
->>>>>>> f5cb689b
   - Safe for code reuse. When only headers (including class definition with inline member functions) and libraries (including definitions of non-inline member functions) are provided, the client user cannot change the implementations made by the providers.
   -	Safe for memory control, with well-defined constructors and destructors.
 - Disadvantages:
@@ -106,12 +83,7 @@
 #### 8.	Please explain the differences between keyword struct and class.
 
 - Members of a struct are public by default; members of a class are private by default.
-<<<<<<< HEAD
 - class is an new attribute in C++. In C, there is no "`class`". In contrast, there is "`struct`" in C.
-=======
-- class is an new attribute in C++. In C, there is no "class". In contrast, there is "struct" in C.
-- "class" can be used just like keyword "typename" to define template parameters, while "struct" cannot.
->>>>>>> f5cb689b
 
 ##	Friend
 #### 9.	What should you do to permit a non-member function to access private or protected members? What about permitting another class to access them? Please give an example.
