# Lecture 5 
##	Inline function(内联函数)
#### 1.	Why do we need C++ grammars such as function-like macros and inline functions? Try to describe a typical situation where the two grammars are used.

- 使用函数型宏和内联函数，一方面是为了节省运行时的时间开销，另一方面是为了能够增加代码的可读性，让许多小的函数能够在声明的地方就完成定义，而不要去其他编译单元中寻找。。

- 简单的加法函数可以写成function like macro，而类中的简单的返回某个值，输出某个值等等这样的函数就可以直接定义为内联。

#### 2. What is problem with the following code?

```cpp
#define IS_UPPER(C) ( (C) >= 'A' && (C) <= 'Z')
while ( IS_UPPER ( s=getchar() ) )
```

- The macro is expanded to `while ((s = getchar()) >= ‘a’ && (s = getchar()) <= ‘Z’))`, which is probably unintended because `getchar()` is called twice.

#### 3. Please give an example showing why brackets “()” are important in avoiding errors in function-like macros（宏函数）.

- if a macro is like `#define f(a) a+a`, when it is called in `a = 2*f(a);`, it would be like `a = 2*a+a`, which is not right.    
  when it is `#define f(a) (a+a)`, it would be `a = 2*(a+a)`, as we would like.

#### 4. Please explain the main advantages of inline functions over function-like macros.

- If macros get function calling as its parameter, the function may be called more than one time.
The inline function is like macro, but it will not cause the above problem.  
inline functions advantages: more efficiency; less error-prone; Support type checking, Support debugging (with symbol table).  
Besides, A macro has no concept of scoping (作用域) required by member functions.  
Inline functions are treated by the compiler almost like preprocessor macros are treated by the preprocessor in that the compiler inputs the function directly to the code before compiling, instead of making a function call which will generate some overhead resource consumption. For small functions, because this overhead can be significant compared to the time the function itself requires to run, inline functions makes the program run faster. The advantage of inline functions over preprocessor macros is that macro functions don’t always work the intended way. An example is the macro function `#define DIVIDEBY10(X) (float)(X/10)`. If we call `DIVIDEBY10(5 + 5)` the macro function will give us `(float)(5 + 5/10)` which is 5.5 instead of the correct answer 1. An inline functions works just like a regular function, so a similar `inline float divideByTen(int number) { return (float)(number/10);}` would still return 1 if the input is 5+5.  
The inline function could eliminated the the problem that macros could access to private class members. Moreover, an inline function is expanded in place like a preprocessor macro so it could maintain the efficiency of program.

#### 5. Is the keyword inline below necessary? Please explain this grammar.

```cpp
class A {
	int x_;
public:
	inline int setX(int x) { x_ = x; }
	inline int getX() { return x_; }
};
```

- 不需要，因为类中直接定义的成员函数会被编译器自动化为内联函数

#### 6. Where is keyword inline supposed to be placed? on declarations or definitions? Please try to explain why.

- The keyword `inline` should be placed on definitions.
- Reason:  
  Inline functions is similar to macros, and the compiler will replace inline functions in the preprocessing procedure. Using `inline` on definitions can make it possible that the compiler directly complete the replacement, while if it is placed on declarations, the compiler does not know what to replace the function.
  
#### 7. Can we add the keyword inline for every function? Please state the rule for setting inline functions (e.g., from google coding style).

- Obviously, we cannot add `inline` for every function, because if the function is too complicated, it would greatly reduce efficiency. The inline functions are actually put inside code when compiling, so overusing inline could make the executable really large. According to google code style, inline functions can be used when:  
  a)	when functions are 10 lines or smaller.  
  b)	without loops and switch statements.  
  c)	note: recursive and virtual functions are normally not inlined.

#### 8. Find the relation or similarity between inline and the C++ class grammar?

- Inline function should be defined in everywhere the function is called.  
  Class should be declared everywhere it is used.  
  Inline function as a member of a class can be defined in the class body.

##	Namespace
#### 9. Explain why we need namespace and try to describe some situations where namespaces are needed.

- 名空间用于规定作用域，防止变量重名导致的错误。如全局变量的定义应被放入名空间中，防止污染作用域。

#### 10. Please enumerate all the ways of creating a namespace and referring to the names in the namespace using some examples.

- Creating:
  - `namespace Name {...}`
  - `namespace {...}`
- Using:
  - `using namepace spacename;`
  - `using spacename::membername;`

#### 11. What is the scope (作用域) of “using namespace”? Is it legal to include “using namespace” in header files? Please explain the reason.

- Using namespace's scope is from the '`using`' command to the end of the code block that contains the '`using`' command.
- “`using namespace`” should never appear in header files, because every `.cpp` file including that header file would use the namespace and this raises the chance of name collision greatly.

##	Static
#### 12. Please state in detail the lifetime (生命期) of static variables. How is static related to C++ class?

- lifetime (生命期) of static variables :
  - Allocated once at a fixed address in a special static data area; lives throughout lifetime of the program. static variables/objects and static general functions are local to its translation unit. Can be defined either in header or source files.

- Static members belong to the class:
  - They are shared by all objects of the same class.
  - Can be accessed using either class name or objects.
- Static member functions:
  - Cannot access non-static member variables
  - Cannot call non-static member functions
- Static member variables:
  - Provides a way to create constant member variables for defining static arrays.

#### 13.	Where are static variables stored in the memory?

- 全局变量和静态变量的存储是放在一块的，都放在全局区（静态区），初始化的全局变量和静态变量在一块区域，未初始化的全局变量和未初始化的静态变量在相邻的另一块区域。程序结束后由系统释放空间。

#### 14.	Can we access to a static variable (静态变量) defined in another source file directly and how? Please give an example. 

- In principle, no. However, access can be done if the external file contains a global pointer to the static variable.  
	```cpp
	//File a
	static int a;
	```
	```cpp
	//File b
	extern int a;
	```

#### 15.	Please state the concept of internal linkage (内部链接), and list all the different types of variables with the internal linkage.

- Linkage describes how names can or can not refer to the same entity throughout the whole program or one single translation unit. Were the name given internal linkage, such a declaration would denote a distinct entity, although using the same name, but its entity could be referred to by distinct declarations within the same translation unit.
- Static, const, and inline functions are with the internal linkage.

#### 16.	Can we define two static variables with the same name in two different source files?

- YES, static variables/objects and static general functions are local to its translation unit, so that there won’t be name conflict.

#### 17.	What are the differences between static and non-static member functions?

- 出现在类体外的函数定义不能指定关键字`static`；
- 静态成员之间可以相互访问，包括静态成员函数访问静态数据成员和访问静态成员函数；
- 非静态成员函数可以任意地访问静态成员函数和静态数据成员；
- 静态成员函数不能访问非静态成员函数和非静态数据成员；
- 由于没有`this`指针的额外开销，因此静态成员函数与类的全局函数相比速度上会有少许的增长；
- 调用静态成员函数，可以用成员访问操作符(`.`)和(`->`)为一个类的对象或指向类对象的指针调用静态成员函数，当同一类的所有对象使用一个量时，对于这个共用的量，可以用静态数据成员变量，这个变量对于同一类的所有的对象都取相同的值。静态成员变量只能被静态成员函数调用。静态成员函数也是由同一类中的所有对象共用。只能调用静态成员变量和静态成员函数。

#### 18.	Please list all the approaches to access the static member functions (静态成员函数) and static member variables（静态成员变量）, and give examples.

```cpp
class C{ static int a; static int f(); };
```  

They can be accessed either by `C::a` `C::f()` or by `c.a`, `c.f()` or by `c -> a`, `c -> f()`, given that `c` is (//or pointer to) an instance of type `C`.


#### 19.	Please give an example of object counting (对象计数). Please state the necessity of object counting and try to describe a typical situation of using object counting.

```cpp
class Example {
	static int count;
public:
	Example() { count++; }
	~Example() { count--; }

	int getCount() const { return count; }
};
int Example::count = 0;
```

- Typical situation: In a multi-thread program, you may want to limit the total amount of threads. Object counting can help the program check it. And for an instance class, object count is important.

##	Singleton
#### 20. Please give a complete example of the singleton design pattern.

<<<<<<< HEAD


	class Singleton{
	private:
		static Singleton *instance;
		Singleton(){}
		Singleton(Singleton &&) = delete;
		Singleton(const Singleton &) = delete;
		Singleton & operator=(Singleton &&) = delete;
		Singleton & operator=(const Singleton &) = delete;
		~Singleton(){}
	public:
		Singleton *getInstance(){
			if(instance == nullptr)
				instance = new Singleton;
			return instance;
		}
	};

上面是 Lazy Singleton 的基础实现，但存在如下问题：

- 使用了`new`但没有相应的`delete`，存在内存泄露的问题。要解决这一问题，可以通过嵌套类的方式，在嵌套类内部的析构函数中`delete instance;`。
- 多线程环境下不是线程安全的。要解决这一问题，可以使用双检测锁模式（DCL）

但实际上，`c++11`以后，这两个问题可以通过一种更为优雅的方式解决。这一方法在 *Effective C++* 中被给出：

```cpp
class Singleton {
private:
    Singleton() {}
    ~Singleton() {}
public:
    Singleton(Singleton&&) = delete;
    Singleton(const Singleton&) = delete;
    Singleton &operator=(Singleton&&) = delete;
    Singleton &operator=(const Singleton&) = delete;
    Singleton *getInstance() {
        static Singleton instance;
	return instance;
    }
};
```

说明：由于`static Singleton instance;`只在第一次执行时（第一次调用`getInstance()`）初始化，因此实现了单件，同时保证了内存安全和线程安全。
=======
```cpp
class Singleton{
private:
	static Singleton *instance;
	Singleton(){}
	Singleton(Singleton &&) = delete;
	Singleton(const Singleton &) = delete;
	Singleton & operator=(Singleton &&) = delete;
	Singleton & operator=(const Singleton &) = delete;
	~Singleton(){}
public:
	Singleton *getInstance(){
		if(instance == nullptr)
			instance = new Singleton;
		return instance;
	}
};
```
>>>>>>> bf3b8a55

#### 21. Please explain the necessity of singleton and try to describe some typical situations of using singletons.

- Singleton: 确保一个类只会有一个实例.
- 对于一些占内存比较大的对象常常采用singleton如Windows任务管理器，回收站
<|MERGE_RESOLUTION|>--- conflicted
+++ resolved
@@ -157,9 +157,7 @@
 ##	Singleton
 #### 20. Please give a complete example of the singleton design pattern.
 
-<<<<<<< HEAD
-
-
+```cpp
 	class Singleton{
 	private:
 		static Singleton *instance;
@@ -176,6 +174,7 @@
 			return instance;
 		}
 	};
+```
 
 上面是 Lazy Singleton 的基础实现，但存在如下问题：
 
@@ -202,26 +201,6 @@
 ```
 
 说明：由于`static Singleton instance;`只在第一次执行时（第一次调用`getInstance()`）初始化，因此实现了单件，同时保证了内存安全和线程安全。
-=======
-```cpp
-class Singleton{
-private:
-	static Singleton *instance;
-	Singleton(){}
-	Singleton(Singleton &&) = delete;
-	Singleton(const Singleton &) = delete;
-	Singleton & operator=(Singleton &&) = delete;
-	Singleton & operator=(const Singleton &) = delete;
-	~Singleton(){}
-public:
-	Singleton *getInstance(){
-		if(instance == nullptr)
-			instance = new Singleton;
-		return instance;
-	}
-};
-```
->>>>>>> bf3b8a55
 
 #### 21. Please explain the necessity of singleton and try to describe some typical situations of using singletons.
 
