--- conflicted
+++ resolved
@@ -1,4 +1,3 @@
-<<<<<<< HEAD
 # Lecture 9
 ##	Virtual function (虚函数)
 #### 1.	Please give an example to explain polymorphism (多态性).
@@ -178,181 +177,3 @@
 #### 16. Why destructors have to be vitual for Base classes?
 
 - The compiler may mot call the base class destructor if it is not declared virtual. This might cause memory leak.
-=======
-# Lecture 9
-##	Virtual function (虚函数)
-#### 1.	Please give an example to explain polymorphism (多态性).
-
-```cpp
-#include <iostream>
-using namespace std;
-
-enum note { middleC, Csharp, Eflat };
-/**
-	* The base class.
-	* It declared a virtual function.
-	*/
-class Instrument {
-public:
-	virtual void play(note) const{ cout<< "Instrument::play" <<endl; }
-};
-
-/**
-	* The derived class.
-	* It overloaded the virtual function in the base class, so it has polymorphic behaviour.
-	*/
-class Wind : public Instrument {
-public:
-	void play(note) const{ cout<< "Wind::play" <<endl; }
-};
-
-/**
-	* Use reference to display polymorphism.
-	*/
-void tune(Instrument &i) {
-	i.play(middleC);
-}
-
-int main() {
-	Wind flute;
-	tune(flute); // Upcasting
-}
-```
-
-The output is "`Wind::play`".
-
-#### 2. Is it necessary to redefine a virtual function in derived class (派生类)? And is the keyword virtual necessary in redefining the virtual function in derived class?
-
-- No. If the base class is virtual, the derived class will automatically becomes virtual, whether it is needed to place the virtual keyword is case-dependent.
-- The keyword virtual is not necessary. When one wants the virtual function to be further "modified", he or she should keep the keyword. While on the other hand, if the virtual function is not intended to be extensible, he or she should remove that keyword.
-
-#### 3. What is the meaning of keyword final? What problem will be caused without it? Please give an example showing a typical situation that keyword final is necessary.
-
-- the derived class can't overload the virtual function, and it can avoid a class to be inherited.
-- Problem will occur when user overload a function improperly. When we don't want a class or virtual function be inherited or overloaded, we should use `final`.
-- Example: class B inherits from class A, and class C inherits from B. function F() is a virtual function in A and is overridden in B, while it is not expected to be overridden in B's child classes. Then we should use `final` for function F() in B for better safety.
-
-```cpp
-class A {
-public:
-	virtual void F() { cout << "A::F()" << endl; }
-};
-
-class B : public A {
-public:
-	virtual void F() final { cout << "B::F()" << endl; }
-};
-
-class C : public B {
-public:
-	//void F() { cout << "C::F()" << endl; }
-	//Cause compile error.
-	//[Error] overriding final function 'virtual void B::F()'
-};
-```
-
-#### 4. What is the meaning of keyword override? What problem will be caused without it? Please give an example of a typical situation that keyword override is necessary.
-
-- Keyword overide asks the compiler to check whether the function is correctly overided.(which means hide the original function in the base class)
-- When we require polymorphism, override is necessary to tell others that we have overridden the virtual function in the base class.
-
-- When the definition of the base class function is changed or there is some mistake in the definition of the derived class so that there is no overriding, keyword override helps us to check.
-<code>
-
-	class Man {
-	public:
-	  virtual void speak() { cout << "I am a man." << endl; }
-	};
-
-	class Genius : public Man {
-	public:
-	  void speak(int a = 0) override { cout << "I am a genius." << endl; } 
-	  //Compile error.
-	  //error: ‘void Genius::speak(int)’ marked ‘override’, but does not override
-	};
-
-void foo(Man& m) {
-	m.speak();
-}
-```
-
-##	Late binding (后期绑定)
-#### 5. Please explain the difference between early binding and late binding.
-
-- Early binding: binding is performed during compilation before the program runs. General functions use early binging.
-- Late binding: binding occurs during runtime, according to the original type of the object. Late binding is enabled by virtual function, by declaring functions as virtual in base class. VPTR makes late binding possible (which is also the reason why a polymorphic class uses more storage than class with same member variables but no virtual funtion).
-
-#### 6. What kind of functions are bond with early binding? And what functions are bond with late binding?
-
-- Non-virtual functions are bond with early binding.
-- virtual functions (including normal member functions and destructors) are late bond because of the need of run-time polymorphism. (the behaviour of the class can only be determined during runtime)
-
-#### 7. Does late binding work for objects? How about pointers and references?
-
-- It doesn't work for objects, because one kind of objects have the same VPTR. But it work for pointers and references.
-
-##	VTABLE (虚函数表) and VPTR (虚函数指针)
-#### 8. What are VTABLE and VPTR? Where are they stored in?
-
-- VTABLE: a table for each class to store the addresses of virtual functions.
-- VPTR: each class with virtual functions and each object of the class contain a pointer pointing to VTABLE.
-- VTABLE is built in the memory grobal data area, and VPTR is stored in each object.
-
-#### 9. How do VTABLE and VPTR enable polymorphism?
-
-- For virtual function call (虚函数调用) by base-class pointer, the compiler inserts code to get VPTR and find the function address in VTABLE.
-- During compilation (编译期间): the compiler determines the contents of the VTABLE.
-- During runtime (运行期间): VTABLE is built in the memory, and VPTR is stored in each object
-
-##	Pure virtual function (纯虚函数) and abstract class (抽象类)
-#### 10. Why pure virtual functions (纯虚函数) are necessary in some cases? Please give an example of pure virtual function.
-
-- Some classes serve as APIs and are not implemented (and hence should not be constructed directly). So it is good to declare these classes' member functions "pure" to make the compiler recognize that the class is abstract.
-- Here's an example:
-
-```cpp
-class FileHandle {
-public:
-	void set_name();
-	virtual void get_data() = 0;	//pure virtual function
-};
-```
-
-#### 11. What is an abstract class?
-
-- A class with at least one pure virtual function. It can provide a kind of common solutions (interfaces) to some classes. It can make interfaces cleaner and "ask" its derived classes to define these pure virtual functions.
-
-#### 12. Please explain the purpose and advantages of abstract class.
-
-- Purpose:
-  - Only provide interfaces for derived classes, prepared for upcasting, program to the interface.
-- Advantages:
-  - Avoid object slicing: ensure that only pointers and references can be upcasted; provide interfaces for derived classes, prepared for upcasting, program to the interface.
-  - Easy for code reuse.Easy for incremental development.
-
-
-#### 13. Can pure virtual function have function body? What is the purpose to provide a function body for a pure virtual function?
-
-- Yes, it can.
-- Providing a function body for pure virtual function can reuse these code, which is good for programming.
-- The most common use of pure virtual function body is the pure virtual destructor. By declaring destructor as pure virtual, we can create an abstract class while define most of its behaviour. But at the same time, destructor must have a function body (C++ standard requires so, because when destructing a derived object, the compiler will automatically invoke the destructors of its base classes according to the order of inheritance, if destructor of base class is declared pure virtual and not defined, then it can't be invoked successfully and will cause compiling error). This provide a way to create an abstract class at a relatively low cost.
-
-#### 14. Please give an example where a derived class of an abstract class is still an abstract class.
-
-```cpp
-//Example:
-class FileHandle {
-public:
-	void set_name();
-	virtual void get_data() =0;
-	virtual void process() = 0;
-};
-
-class RemoteFileHandle: public FileHandle {
-public:
-	void get_data();
-	//The derived class didn't overide all the pure virtual functions in the base class.
-	//Thus it is still an abstract class.
-}
-```
->>>>>>> acfa29cc
