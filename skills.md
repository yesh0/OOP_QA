# This page lists the useful programming skills for better efficiency, preferrably with an illustrating example (最好有代码实例展示).


## 平方根倒数速算法

*Author* : Biru Yang     *Date*: 2020.6.27

**平方根倒数**指一个数的算术平方根的倒数（32位浮点数），这一计算在图形学中有大量的需求。

平方根倒数速算法最早可能于90年代由SGI发明，但直到2002-03年才在公共论坛上出现。

该算法首先接收一个32位带符号浮点数，然后将其作为32位整数看待，右移后以**魔法数字0x5f3759df**减之，如此使用牛顿迭代法反复跌倒，直至求出符合精确度要求的近似值。

代码如下：

```c++
float fast_reverse( float num )
{
    long i;
    float x, y;
    const float threehalfs = 1.5F;
    
    x = num * 0.5F;
    y = num;
    i = *(long *) &y;
    i = 0x5f3759df - (i >> 1);
    y = * (float *) &i;
    y = y * (threehalfs - (x * y * y));  //first iteration
    //y = y * (threehalfs - (x * y * y));  if necessary, second iteration
    
    return y;
}
```

若将其与以下使用math.h中sqrt()函数的版本相比：

```c++
float func_reverse( float num )
{
    return (1.0/sqrt(num));
}
```

+ **结果正确性** ：对于输入 **3.14159F** ，两者的返回值完全相同，均为 **0.564190** 。

+ **效率** ：

  + 百度百科词条是这样描述该算法的效率的：

    > 在计算浮点数的平方根倒数的同一精度的近似值时，此算法比直接使用浮点数除法要快四倍。
    
  + 但在我本地的编译器条件下，两个算法的时间基本相同（甚至第二个算法略快），运行10^8次后速算法用时0.518s，普通算法用时0.445s。可能是我的测试数据过于单一，在更为多样化的数据条件下也许其优势便会凸显。
---

该算法的更详细介绍（包括**魔法数字**的推导）见下文：[平方根倒数速算法](https://www.cnblogs.com/german-iris/p/5767546.html)

## Minimize the use of if/else branches

If there are are many *else* branches, and the test-condition is very close to the last *else* branch, the CPU may spending lots of time jumping from one *else* to another *else*. If possible, convert to a *switch* statement, then CPU only need to execute one jump with a lookup table.

## Minimize the use of function calls
Function calls require two jumps, and cause the compiler to manipulate stack memory. Consider using inline functions, and using iterations over recursion.

## Use ++i instead of i++ unless you have an explicit reason.
++i have a better efficiency than i++.

```cpp
for(int i = 0; i < 10; ++i)
```

instead of

```cpp
for(int i =  0; i < 10; i++)
```

Because `++i`  needn't call the copy constructor to build a new object `temp`.

`++i` is also faster than `i++` in `iterator` of STL.

because i++ creates a copy of the object, which, when not needed, is suboptimal.

## Use bit operations
When the operation involves powers of two, the bit operation can be used to solve the problem.  
For example, you can use a int as a bool[32].

## inline、const、&
+ Whenever you use a variable that never change, you'd better declare it as a const.
+ And for those function less than 10 lines, declare them as inline can improve the efficiency. 
+ For those large objects, it is costly to copy. So it better to use reference.

<<<<<<< HEAD
## Decline the use of division
use a * b = c instead of a = c / b because computers are less efficient at division.

## Duff's device
在计算机科学领域，达夫设备（英文：Duff's device）是串行复制（serial copy）的一种优化实现，通过汇编语言编程时一常用方法，实现展开循环，进而提高执行效率。
原理上，在编程时，循环展开注重于利用批量处理，减少总处理分支数。而在串行复制数据时，当总循环次数无法被展开后循环的增量整除时，一般就用直接跳转到展开后循环体中部的方式，完成剩余数据的复制流程。
因此，根据循环展开的思想，针对串行复制数据的需要，以每次迭代时赋最多8个值的方式，用C语言写出了一个优化实现，成功优化了串行复制的效率。
例如：
send(to, from, count)
register short *to, *from;
register count;
{
	register n = (count + 7) / 8;
	switch (count % 8) {
	case 0:	do { *to = *from++;
	case 7:		 *to = *from++;
	case 6:		 *to = *from++;
	case 5:		 *to = *from++;
	case 4:	     *to = *from++;
	case 3:      *to = *from++;
	case 2:      *to = *from++;
	case 1:      *to = *from++;
	        } while (--n > 0);
	}
}
从速度上说，由于采用了循环展开技巧，使所需处理的分支数减少，从而降低了在处理分支时，中断与刷新流水线的巨大运算开销，因而相较于简单、直接的循环代码，这段代码的执行效率较高。
另外，由代码易知，若不带switch语句，则这段代码只能复制8*n个数据项，而若count无法为8整除，则仍有count%8（即count除于8的余数）项未处理；有鉴于此，此间嵌入了switch/case语句，负责处理剩余数据。
reference：https://zh.wikipedia.org/wiki/%E8%BE%BE%E5%A4%AB%E8%AE%BE%E5%A4%87
---------------------------
=======
## Avoid the use of division
use b = *a\*0.2* instead of *b = a / 5* because computers are less efficient at division.

## 快速乘

当在C++中进行这种计算时可能因为不正确的结果：long long * long long % long long.

即int64与int64相乘的结果对int64取模，如果直接进行的话，有可能会因为溢出而得到错误的结果。在这种情况下，有一种比较简单但是速度比较慢的方法：（假设模数小于LLONG_MAX/2，否则在unsigned long long下运算即可)

```C++
long long mul(long long a,long long b,long long P)
{
    long long ret=0;
    for(;b;b>>=1,a=(a+a)%P)
        if(b&1)
            ret=(ret+b)%P;
    return ret;       
}
```

这个方法利用了快速幂的思想，单次的时间复杂度为$O(\log_2 b)$。

但实际上，有更加快速的方法，其代码为：

```C++
long long fast_mul(long long x,long long y,long long p)
{
	long long z=(long double)x/p*y;
	long long res=(unsigned long long)x*y-(unsigned long long)z*p;
	return (res+p)%p;
}
```

这份代码中，利用了$xy \bmod P=xy-\lceil \frac{xy}{P}\rceil *P$这个公式。

虽然在第四行有可能出现溢出的情况，但由于是unsigned long long的自然溢出，因此可以保证它们的差值是正确的。

这种方法的复杂度为$O(1)$。

## 快速幂
如果我们要计算$x^y$那么我们可以考虑利用倍增的思想，即通过每次平方算出$x^2,x^4,x^8,......,x^{2k}$并用这些结果相乘得到$x^y$需要乘法运算的次数变为原来的对数。代码如下：

```c++
int quickPow(int x,int y)
{
    int ans=1;
    while(y)
    {
        if(y&1)ans*=x;
        y>>=1;
        x*=x;
    }
    return ans;
}
```
## __builtin functions：

这些函数是C标准库中的一些函数，被GCC引入为内置函数。可以快速完成基础的位运算或其他功能，从而大幅优化关键位置效率。

`__builtin_popcount(uint32_t x)`：返回`x`二进制表示中`1`的个数。
`__builtin_ctz(uint32_t x)`：返回`x`二进制中最低位0的个数。注意`x=0`时返回值是未定义的。
`__builtin_clz(x)`：返回`x`二进制中最高位前导0的个数。注意`x=0`时返回值是未定义的。
`__builtin_bswap16(uint16_t x)`：返回16位整数字节顺序翻转的结果
`__builtin_bswap32(uint32_t x)`：返回32位整数字节顺序翻转的结果
`__builtin_bswap64(uint64_t x)`：返回64位整数字节顺序翻转的结果
`__builtin_except(bool x,true/false)`：表示期望这个`bool`表达式的真假，优化编译器的分支预测。
`__builtin_parity(uint32_t x)`：返回`x`的二进制中`1`个数的奇偶性。

**注意**：上述字节顺序翻转是指：以字节为单位将整数看作字符串，然后将这个字符串翻转。而非逐位取反。如`0xabcd -> 0xcdab`，`0x12345678 -> 0x78563412`）

更多请参考：https://gcc.gnu.org/onlinedocs/gcc/Other-Builtins.html#Other-Builtins

## Multiple conditions in if
When we have a statement like `if (A && B)` and A is false, program will not check B.

Also statement like `if (A || B)` and A is true, program will not check B.

Sometime we may use it to realize some functions.

## unsigned int & int

​	在C/C++语言中，整数存在无符号整数(unsigned int)和有符号整数(int)两种数据类型，虽然表面上这种安排是很合理的：用unsigned int来表示不会小于0的整数(如长度、集合中的元素的枚举关系等等)，用int来表示有可能为负数的整数。但实践证明，这种安排带来的麻烦远远超过了他所带来的收益(让unsigned int 能表示的最大值相较于int提高了一倍)，以至于在之后的高级编程语言中都选择了废弃无符号整数这一数据类型。

​	为了理解这一点，我们首先要了解unsigned int 和 int类型的数据是如何在计算机中存储的。

​	unsigned int的存储是十分简单，由于所有数字都是非负数，所以他们直接以其二进制的表示方式存入计算机中，示例如下：

```c++
	unsigned int a = 10;		//0x0000000a
	unsigned int b = 100;		//0x00000064
	unsigned int c = 100000;	//0x000186a0
```

​	int的存储方式稍显复杂；首先int的最高位被用来做符号位，不能直接用于表示数字的大小；对于非负数的情况，存储方式与unsigned int相同，直接以二进制的表示方式存储；但对于负数，其是以补码的形式存储(对负数的绝对值的二进制取反再加1) 。采用这种方式的主要原因是为了让int之间的四则运算保持一致性，具体证明按下不表，同学们可自行寻找数电/计组教材学习。示例如下：

```c++
	int a = 10;			//0x0000000a
	int b = 100;		//0x00000064
	int c = 100000;		//0x000186a0
	int d = -1			//0xffffffff = ~0x00000001 + 1
	int e = -2000		//0xfffff830 = ~0x000007d0 + 1
```

​	这种存储方式带来的问题是：如果我们将值为负数的int强制转为unsigned int，我们就会得到一个很大的正数；如果我们将值为很大(超过int最大值)的unsigned int强制转为int，我们就会得到一个很小的负数。这往往会在程序内引发许多难以察觉但又会造成严重后果的问题。即便是经验丰富的程序员，也不一定能完全避免这类问题。

它可能导致程序运行错误：

```c++
/* WARNING: This is buggy code */
float sum_elements(float a[], unsigned int length)
{
    int i;
    float result = 0;
    
    for(i = 0; i <= length - 1; i++)
        result += a[i];
    return result;
}
```

这段代码试图计算数组a中所有元素的和，其中元素数量由length给出。但当我们传入length = 0时，代码并没有返回0的结果，而是出现了内存错误，原因就是length是unsigned int类型的，传入0后，length -1的十六进制表示为0xffffffff，但由于它是unsigned int类型，所以被翻译为了一个很大的正数，导致内存访问越界。

它可能导致运行结果错误：

```C++
/* Prototype for library function strlen */
size_t strlen(const char *s);

/* WARNING: This is buggy code */
bool str_longer(char *s, char *t)
{
    return strlen(s) - strlen(t) > 0;
}
```

这段代码试图返回s和t比较长度的结果，但由于strlen的返回类型为size_t(unsigned)，所以strlen(s) - strlen(t)即便为负数，但还是被翻译为了一个正数，进而返回了错误的结果。

它还甚至会让程序出现安全漏洞：

```c++
/* Declaration of library function memcpy */
void *memcpy(void *dest, void *src, size_t n);

/* Kernel memory region holding user-accessible data */
#define KSIZE 1024
char kbuf[KSIZE]
    
/* Copy at most maxlen bytes from kernel region to user buffer */
int copy_from_kernel(void *user_dest, int maxlen)
{
    int len = KSIZE < maxlen ? KSIZE : maxlen;
    memcpy(user_dest, kbuf, len);
    return len;
}
```

​	copy_from_kernel函数的主要功能是将系统内核中的数据复制到用户的缓冲区中，但如果用户是怀有恶意的攻击者，他就会传入maxlen为一个负数值，此时长度len就会以负数的形式传入memcpy中，但由于memcpy的接受类型为size_t(unsigned)，那么实际上在复制的过程中，n就会被翻译为的一个很大的正数，进而会把内核内的许多额外信息复制到用户的缓冲区，尽管不一定能够完全复制出来，但攻击者还是会看到很多其未被授权查看的信息。

由此可见，unsigned int 会带来很多让人意想不到的麻烦，因此，最好的解决方案就是：

#### 尽量避免使用unsigned int这个数据类型！


## 使用nullptr

nullptr是c++11用来表示空指针新引入的常量值，在c++中表示空指针语义时，建议使用nullptr而不要使用NULL，因为NULL本质上是个int型的0，其实不是个指针。

```c++
void func(void *ptr) {
    cout << "func ptr" << endl;
}

void func(int i) {
    cout << "func i" << endl;
}

int main() {
    func(NULL); // 编译失败，会产生二义性
    func(nullptr); // 输出func ptr
    return 0;
}
```

## Loop unrolling
Normal Loop

```c++
 int x;
 for (x = 0; x < 100; x++)
 {
     delete(x);
 }
```
After loop unrolling

```c++
 int x; 
 for (x = 0; x < 100; x += 5 )
 {
     delete(x);
     delete(x + 1);
     delete(x + 2);
     delete(x + 3);
     delete(x + 4);
 }
```
The goal of loop unwinding/unrolling is to increase a program's speed by reducing or eliminating instructions that control the loop. Optimizing compilers will sometimes perform the unrolling automatically, or upon request. But the code may become less readable after loop unrolling.

## Allow small error in accuracy rather than using == operator when comparing two floating-point numbers
As we all know, it is inevitable that error will occur when doing floating-point calculations. So instead of using `if(a==b)`, use `if(fabs(a-b)<EPS)`, where EPS is a very small number, for example 1E-7.

## 数组的多重循环按行遍历
例如下面的程序：
```c++
#include <iostream>
#include <iomanip>
#include <ctime>
using namespace std;
int main()
{
	const int MAX_ROW = 2000;
	const int MAX_COL = 2000;
	int(*a)[MAX_COL] = new int[MAX_ROW][MAX_COL];
	clock_t start, finish;

	//先行后列
	start = clock();
	for (int i = 0; i<MAX_ROW; i++)
	for (int j = 0; j<MAX_COL; j++)
		a[i][j] = 1;
	finish = clock();
	//totaltime=(double)()/CLOCKS_PER_SEC;
	cout << "先行后列遍历时间为：" << finish - start << "ms" << endl;
	//先列后行
	start = clock();
	for (int i = 0; i<MAX_COL; i++)
	for (int j = 0; j<MAX_ROW; j++)
		a[j][i] = 1;
	finish = clock();
	//totaltime=(double)()/CLOCKS_PER_SEC;
	cout << "先列后行遍历时间为：" << finish - start << "ms" << endl;

	return 0;
}
```
这个程序的结果为：11ms，20ms
由于行遍历的连续性，按行遍历可以快速找到下一个内存的指针，从而效率更高。
>>>>>>> 3c1419d8
<|MERGE_RESOLUTION|>--- conflicted
+++ resolved
@@ -88,10 +88,6 @@
 + Whenever you use a variable that never change, you'd better declare it as a const.
 + And for those function less than 10 lines, declare them as inline can improve the efficiency. 
 + For those large objects, it is costly to copy. So it better to use reference.
-
-<<<<<<< HEAD
-## Decline the use of division
-use a * b = c instead of a = c / b because computers are less efficient at division.
 
 ## Duff's device
 在计算机科学领域，达夫设备（英文：Duff's device）是串行复制（serial copy）的一种优化实现，通过汇编语言编程时一常用方法，实现展开循环，进而提高执行效率。
@@ -118,8 +114,7 @@
 从速度上说，由于采用了循环展开技巧，使所需处理的分支数减少，从而降低了在处理分支时，中断与刷新流水线的巨大运算开销，因而相较于简单、直接的循环代码，这段代码的执行效率较高。
 另外，由代码易知，若不带switch语句，则这段代码只能复制8*n个数据项，而若count无法为8整除，则仍有count%8（即count除于8的余数）项未处理；有鉴于此，此间嵌入了switch/case语句，负责处理剩余数据。
 reference：https://zh.wikipedia.org/wiki/%E8%BE%BE%E5%A4%AB%E8%AE%BE%E5%A4%87
----------------------------
-=======
+
 ## Avoid the use of division
 use b = *a\*0.2* instead of *b = a / 5* because computers are less efficient at division.
 
@@ -367,4 +362,3 @@
 ```
 这个程序的结果为：11ms，20ms
 由于行遍历的连续性，按行遍历可以快速找到下一个内存的指针，从而效率更高。
->>>>>>> 3c1419d8
