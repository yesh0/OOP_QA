--- conflicted
+++ resolved
@@ -1,6 +1,5 @@
 # This page lists the useful C++ grammars, especially for C++11, C++14, C++17 and C++20.
 
-<<<<<<< HEAD
 ## `decltype` in C++11
 
 Just like its name "declared type", it is an operator that can check the declared type of an expression. 
@@ -20,9 +19,6 @@
     return 0;
 }
 ```
-=======
-
-## 关键字：decltype
 
 *Author* : Biru Yang    *Date*: 2020.6.24
 
@@ -148,8 +144,8 @@
 
 ## "auto" in C++11
 
-## auto的原理是根据变量后面的取值，来推测变量的类型
-## 使用auto可以简化变量初始化
+### auto的原理是根据变量后面的取值，来推测变量的类型
+### 使用auto可以简化变量初始化
 
 ```C++
     std::vector<std::string> ve;
@@ -168,5 +164,4 @@
     }
 ```
 
-auto在这里替代的就是int
->>>>>>> 78cc06f3
+auto在这里替代的就是int