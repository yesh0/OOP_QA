# Lecture 2

## Abstraction

#### 1.	Generally speaking, what are the two major parts of a class? Please define a class that describes a computer, and then give an example of how to instantiate an object and access its members.

- 类的两个主要成分是：成员变量(member variables)和成员函数(member functions)。
以下为对class computer的声明和实例化：

	class computer
	{
	  public:
	    std::string type;  //member variables
	    computer(const std::string& _type) : type(_type) {}    //member functions
	};

	int main()
	{
	  computer A("int");
	  string B = A.type;
	  return 0;
	}


#### 2.	Where should we place the class declaration, in the header file or the source file? Please try to explain why header files are necessary.

- We should place the class declaration in the header file.

  1) Header files show the declarations without implementations, which makes it easier to carry out type security checks.
  2) Header files hide the implementations of interfaces, so that the source codes which are always commercial secrets can be protected.
  3) Classes are likely to be used in multiple compilation units (because the compilers need to know the definitions to allocate memories, for example). However, programmers may accidentally include the same header multiple times (which is actually very common), so we should place an include guard by the aids of preprocessing commands.


#### 3.	Please try to explain why the designers want to organize data and functions into classes? What are the advantages and disadvantages?

- Data and functions are organized into classes because they are easier to deal with as a whole – an object, which has its own characteristic things (data) and can handle some more complicated movements by themselves.
- Advantages:
  - Easy for dividing the whole program into several complete separately functioning parts. Easy for cooperation of a team and also easy for debugging.
  -	Easy for code reuse. Little modifications are needed when using old code. Composition and inheritance are both really good ways.
  - Safe for code reuse. When only headers and libraries are provided, the client user cannot change the implementations made by the providers, thus avoiding mistakes.
  -	Safe for memory control. Just make sure to write good constructors and destructors, and won't need to worry about the client user forgetting to clean up.
- Disadvantages:
  -	Size of object Oriented programs tend to be larger, Because of the size, the execution speed of OO programs maybe be slower and use more resources.
  -	The process of arranging data and functions into different objects takes really much work. And if the wrapping and design is not good enough it might cause lasting problems in large programs.


## Access control
#### 4.	Please try to use access control （访问控制）to enable information hiding of your class definition for computer in Problem No.1.

	class computer {
	public:
		computer(const std::string& _type) : type(_type) {}
		std::string get_type() const { return type; };
	private:
		std::string type;
	};

#### 5.	Please try to explain the benefits of access control.

- 通过在类中建立访问控制，可以将接口部分放在public中，而实现的过程部分放在private之中，这样可以防止用户错误的修改或者访问了一些实现过程的量。同时也可以使编程者修改程序实现方法时更加便捷，可以只用改public部分，因为用户肯定没有对该部分进行访问。
- By accessing control, programmers can put the interfaces in "public", and the implementations in "private". Thus reduce the risk that user programmers access or modify variables by mistake. Also it enabled the programmers to only rewrite the implementation part, which is in "private", without affecting existed programs.

#### 6.	Please tell the difference between keywords public, private and protected. We know that access control works for objects of the class. Does access control work in member functions? I.e., is it possible that one member function cannot access another member?

- difference：
  - public: can be accessed anywhere.
  - private: can only be accessed by members of this class.
  - protected: can be accessed by members of this class and its derived class.

- Access control does not work in member functions, but it is possible that one number function cannot access another member: static member functions cannot access non-static member functions. However, it is not implemented by access control.

#### 7.	Please try to explain why it is suggested to define a member function（成员函数） outside class definition.

- When definitions are outside class definitions, especially in another .cpp file instead of the .h file, you can wrap the implementation up into an object file and then put it inside a library. In this way, your client users cannot modify your implementation and this makes both sides easier.If the member function is defined inside class definition, every .cpp file that include the header file where the class is defined will copy the long definition of functions, which leads to code expansion.
- Also, the member function defined inside the class is regarded as inline functions automatically. It will reduce efficiency if the function is to long.

#### 8.	Please explain the differences between keyword struct and class.

- Members of struct are public by default; members of class are private by default.
- class is an new attribute in C++. C doesn't have keyword "class".

##	Friend
#### 9.	What should you do to permit a non-member function to access private or protected members? What about permitting another class to access them? Please give an example.

- 要用非成员函数访问类的私有成员变量需要将此函数设置成为该类的友元函数。要用另一个类去访问私有成员变量则需要将这个类设置为友元类。
- keyword friend is required if a non-member function wants to access private member of a class. It is similar if we want another class to access private member of a class.
- for example:
		class B;
		class A
		{
			friend int f(A*);
			friend class B;
		private:
			int x;
		};
		int f(A* p)
		{
			return p->x;
		}
		class B
		{
		public:
			int g(A* p){return p->x;}
		}

##	Inline
#### 10.	Please try to define some inline functions in Problems No. 1 with keyword inline. It is suggested to add a header file.


	//In header file:
	class Computer {
	  int computer_size;
	  void set_size(int);
	};
###
	//In source file:
	inline void Computer::set_size(int _size){
	  computer_size = _size;
	}


#### 11.	What is the real meaning of inline functions? When and where should we use keyword inline?

<<<<<<< HEAD
inline关键字的**最初**意图是作为优化器的一个**提示**(而非命令)，即函数的内联替换优于函数调用。但是由于inline的这个含义是非强制的，因此编译器可以自由使用内联替换来标记没有标记为内联的函数，并且可以自由地为任何标记为内联的函数生成函数调用。

事实上，inline关键字的真正用途是规避ODR(one definition rule)的规则。被inline标记的函数可以在不同的编译单元中重复多次而不会产生redefinition错误。static标记的函数也有类似的作用，但是static标记的函数会为每个编译单元都生成一个实体，而inline标记的函数在所有编译单元中为同一个实体(It has the same address in every translation unit)。简单的来说，inline函数很适合在头文件中定义。
=======
- Advantages:
  - Comparing to normal functions: they are function-like macros and after compilation is written into the code, thus faster than other functions.
  - supports type checking, debugging, etc.
  - can be used as member functions.
- When to use:
  - simple functions which are used many times.
  - better without any looping.
  - the addresses of the functions are not used.
- How to use: (coding style)
  - a)	put definitions into headers.


#### 12.	Please try to explain the implementation of inline functions (内联函数的实现) in compiler, and explain the reason for the advantages of inline functions.

- The compiler will copy the code of inline function to where it is called.
- reason:
  - inline function save time because inline can yield less code than the function call preamble and return.
  - No function call overhead, and with more safety. Because of it expand everywhere it called so that definition is needed forward, so that there can't be called overhead.
- Keyword inline send compiler a request to make this function inline. However, this request may be ignored by compiler.
>>>>>>> 27af684a


<<<<<<< HEAD
=======
- 由于内联是代码替代，在编译过程之中完成，所以如果对于一些相对较小的函数使用内联，可以适当提高运行时的速度。但如果滥用内联，则会导致空间开销大大增加，同时还有可能反而降低运行时的时间，同时编译时间也会变长。得不偿失。
- Because that inline funtions simply replace the function call by code, so it's OK if we use inline on some "small" functions in order to accelerate the program. However, abused keyword inline will make the code long and thus make compilation longer, and may also reduce running speed.

>>>>>>> 27af684a
##	Header guarding
#### 12.	Please give an example of header guarding using preprocessor directives (预编译命令) “#ifndef … #define …#endif”, and try to explain the possible compiling errors without them.

	/* in computer.h */
	#ifndef COMPUTER_H
	#define COMPUTER_H
	class computer {
    private:
      DeviceManager dm;
    public:
      inline void boot() { dm.awake_all(); }
      inline void reboot() { dm.sleep_all(); dm.awake_all(); }
	};
	#endif

If without the guard, you may have error in this following codes.

	#include “Computer.h”
	#include “Bus.h”
	//…

The error message should be 'Computer' : 'class' type redefinition.

This occurs because Computer is somehow already defined in Bus.h, and g++ only allows for one declaration for each class (to guarantee consistency).

##	This pointer
#### 13.	What does this mean? How to avoid the name conflicts (名字冲突) between member and non-member variables with this? How to return current objects in member functions?

- "this" is a constant pointer pointing to the address of the current object. It cannot be changed, and is commonly used to access member variables/functions when name conflicts occur.

- To avoid name conflicts:
  - when using member functions/variables, for example, a variable named “x”:this -> x;
	when using other variable also named “x”: x;
	To return current objects in member functions: return *this;

##	Memory allocation
#### 14.	What are the differences between new/delete and malloc/free?

malloc/free are library functions. new/delete are c++ operators.
malloc calculate the space manually. new calculate the space required automatically.
new/delete can call constructor/destructor. malloc/free can't.

#### 15.	Why does C++ bring in new/delete to replace malloc/free?
- 由于c++语言相比c语言，加强了面向对象设计部分，有许多抽象数据类型，而malloc和free由于是标准库函数，并没有自动调用动态对象的构造函数和析构函数的功能，也不是设计者最初的本愿；相比之下new和delete是运算符，可以执行构造函数和析构函数。
- Compared to malloc/free, new/delete calls constructor and destructor automatically. This is a very important feature in oop designing, makes coding easier (otherwise the memory allocated needs to be freed manually).
- 同时对于内存分配上来说，new和delete更加智能，可以自动计算需要动态分配的内存大小，而malloc和free需要手动输入表达式计算所需大小。同时返回的是指向无类型void区域的指针，还需要一次强制类型转换。
- new/delete is smarter when allocating memory, for they don't need to calculate the size of the memory, while malloc/free has to calculate the size of memory manually.
- C++更加强调安全性，从安全性上来说，new比malloc更加安全。
- new/delete is safer for it calls constructor and destructor automatically.
- New操作符可以重载，可以自定义内存分配策略，甚至不做内存分配，而malloc无能为力。
- the operator new can be overr1dden to have a memory allocating strategy, which malloc cannot.
- Malloc/free需要库文件支持，但是new/delete不需要。
- new/delete doesn't need library.

##	Incomplete class
#### 16.	Please list the situations where we need to use incomplete type, i.e., forward declaration (前向声明).

- When we want to declare a function with a incomplete type as its argument type or return value type.
- When we want to reduce #include to save the time of compilation.
- When class A have a B* pointer and class B have an A* pointer, we must avoid the error of loop header file references.
<|MERGE_RESOLUTION|>--- conflicted
+++ resolved
@@ -1,216 +1,206 @@
-# Lecture 2
-
-## Abstraction
-
-#### 1.	Generally speaking, what are the two major parts of a class? Please define a class that describes a computer, and then give an example of how to instantiate an object and access its members.
-
-- 类的两个主要成分是：成员变量(member variables)和成员函数(member functions)。
-以下为对class computer的声明和实例化：
-
-	class computer
-	{
-	  public:
-	    std::string type;  //member variables
-	    computer(const std::string& _type) : type(_type) {}    //member functions
-	};
-
-	int main()
-	{
-	  computer A("int");
-	  string B = A.type;
-	  return 0;
-	}
-
-
-#### 2.	Where should we place the class declaration, in the header file or the source file? Please try to explain why header files are necessary.
-
-- We should place the class declaration in the header file.
-
-  1) Header files show the declarations without implementations, which makes it easier to carry out type security checks.
-  2) Header files hide the implementations of interfaces, so that the source codes which are always commercial secrets can be protected.
-  3) Classes are likely to be used in multiple compilation units (because the compilers need to know the definitions to allocate memories, for example). However, programmers may accidentally include the same header multiple times (which is actually very common), so we should place an include guard by the aids of preprocessing commands.
-
-
-#### 3.	Please try to explain why the designers want to organize data and functions into classes? What are the advantages and disadvantages?
-
-- Data and functions are organized into classes because they are easier to deal with as a whole – an object, which has its own characteristic things (data) and can handle some more complicated movements by themselves.
-- Advantages:
-  - Easy for dividing the whole program into several complete separately functioning parts. Easy for cooperation of a team and also easy for debugging.
-  -	Easy for code reuse. Little modifications are needed when using old code. Composition and inheritance are both really good ways.
-  - Safe for code reuse. When only headers and libraries are provided, the client user cannot change the implementations made by the providers, thus avoiding mistakes.
-  -	Safe for memory control. Just make sure to write good constructors and destructors, and won't need to worry about the client user forgetting to clean up.
-- Disadvantages:
-  -	Size of object Oriented programs tend to be larger, Because of the size, the execution speed of OO programs maybe be slower and use more resources.
-  -	The process of arranging data and functions into different objects takes really much work. And if the wrapping and design is not good enough it might cause lasting problems in large programs.
-
-
-## Access control
-#### 4.	Please try to use access control （访问控制）to enable information hiding of your class definition for computer in Problem No.1.
-
-	class computer {
-	public:
-		computer(const std::string& _type) : type(_type) {}
-		std::string get_type() const { return type; };
-	private:
-		std::string type;
-	};
-
-#### 5.	Please try to explain the benefits of access control.
-
-- 通过在类中建立访问控制，可以将接口部分放在public中，而实现的过程部分放在private之中，这样可以防止用户错误的修改或者访问了一些实现过程的量。同时也可以使编程者修改程序实现方法时更加便捷，可以只用改public部分，因为用户肯定没有对该部分进行访问。
-- By accessing control, programmers can put the interfaces in "public", and the implementations in "private". Thus reduce the risk that user programmers access or modify variables by mistake. Also it enabled the programmers to only rewrite the implementation part, which is in "private", without affecting existed programs.
-
-#### 6.	Please tell the difference between keywords public, private and protected. We know that access control works for objects of the class. Does access control work in member functions? I.e., is it possible that one member function cannot access another member?
-
-- difference：
-  - public: can be accessed anywhere.
-  - private: can only be accessed by members of this class.
-  - protected: can be accessed by members of this class and its derived class.
-
-- Access control does not work in member functions, but it is possible that one number function cannot access another member: static member functions cannot access non-static member functions. However, it is not implemented by access control.
-
-#### 7.	Please try to explain why it is suggested to define a member function（成员函数） outside class definition.
-
-- When definitions are outside class definitions, especially in another .cpp file instead of the .h file, you can wrap the implementation up into an object file and then put it inside a library. In this way, your client users cannot modify your implementation and this makes both sides easier.If the member function is defined inside class definition, every .cpp file that include the header file where the class is defined will copy the long definition of functions, which leads to code expansion.
-- Also, the member function defined inside the class is regarded as inline functions automatically. It will reduce efficiency if the function is to long.
-
-#### 8.	Please explain the differences between keyword struct and class.
-
-- Members of struct are public by default; members of class are private by default.
-- class is an new attribute in C++. C doesn't have keyword "class".
-
-##	Friend
-#### 9.	What should you do to permit a non-member function to access private or protected members? What about permitting another class to access them? Please give an example.
-
-- 要用非成员函数访问类的私有成员变量需要将此函数设置成为该类的友元函数。要用另一个类去访问私有成员变量则需要将这个类设置为友元类。
-- keyword friend is required if a non-member function wants to access private member of a class. It is similar if we want another class to access private member of a class.
-- for example:
-		class B;
-		class A
-		{
-			friend int f(A*);
-			friend class B;
-		private:
-			int x;
-		};
-		int f(A* p)
-		{
-			return p->x;
-		}
-		class B
-		{
-		public:
-			int g(A* p){return p->x;}
-		}
-
-##	Inline
-#### 10.	Please try to define some inline functions in Problems No. 1 with keyword inline. It is suggested to add a header file.
-
-
-	//In header file:
-	class Computer {
-	  int computer_size;
-	  void set_size(int);
-	};
-###
-	//In source file:
-	inline void Computer::set_size(int _size){
-	  computer_size = _size;
-	}
-
-
-#### 11.	What is the real meaning of inline functions? When and where should we use keyword inline?
-
-<<<<<<< HEAD
-inline关键字的**最初**意图是作为优化器的一个**提示**(而非命令)，即函数的内联替换优于函数调用。但是由于inline的这个含义是非强制的，因此编译器可以自由使用内联替换来标记没有标记为内联的函数，并且可以自由地为任何标记为内联的函数生成函数调用。
-
-事实上，inline关键字的真正用途是规避ODR(one definition rule)的规则。被inline标记的函数可以在不同的编译单元中重复多次而不会产生redefinition错误。static标记的函数也有类似的作用，但是static标记的函数会为每个编译单元都生成一个实体，而inline标记的函数在所有编译单元中为同一个实体(It has the same address in every translation unit)。简单的来说，inline函数很适合在头文件中定义。
-=======
-- Advantages:
-  - Comparing to normal functions: they are function-like macros and after compilation is written into the code, thus faster than other functions.
-  - supports type checking, debugging, etc.
-  - can be used as member functions.
-- When to use:
-  - simple functions which are used many times.
-  - better without any looping.
-  - the addresses of the functions are not used.
-- How to use: (coding style)
-  - a)	put definitions into headers.
-
-
-#### 12.	Please try to explain the implementation of inline functions (内联函数的实现) in compiler, and explain the reason for the advantages of inline functions.
-
-- The compiler will copy the code of inline function to where it is called.
-- reason:
-  - inline function save time because inline can yield less code than the function call preamble and return.
-  - No function call overhead, and with more safety. Because of it expand everywhere it called so that definition is needed forward, so that there can't be called overhead.
-- Keyword inline send compiler a request to make this function inline. However, this request may be ignored by compiler.
->>>>>>> 27af684a
-
-
-<<<<<<< HEAD
-=======
-- 由于内联是代码替代，在编译过程之中完成，所以如果对于一些相对较小的函数使用内联，可以适当提高运行时的速度。但如果滥用内联，则会导致空间开销大大增加，同时还有可能反而降低运行时的时间，同时编译时间也会变长。得不偿失。
-- Because that inline funtions simply replace the function call by code, so it's OK if we use inline on some "small" functions in order to accelerate the program. However, abused keyword inline will make the code long and thus make compilation longer, and may also reduce running speed.
-
->>>>>>> 27af684a
-##	Header guarding
-#### 12.	Please give an example of header guarding using preprocessor directives (预编译命令) “#ifndef … #define …#endif”, and try to explain the possible compiling errors without them.
-
-	/* in computer.h */
-	#ifndef COMPUTER_H
-	#define COMPUTER_H
-	class computer {
-    private:
-      DeviceManager dm;
-    public:
-      inline void boot() { dm.awake_all(); }
-      inline void reboot() { dm.sleep_all(); dm.awake_all(); }
-	};
-	#endif
-
-If without the guard, you may have error in this following codes.
-
-	#include “Computer.h”
-	#include “Bus.h”
-	//…
-
-The error message should be 'Computer' : 'class' type redefinition.
-
-This occurs because Computer is somehow already defined in Bus.h, and g++ only allows for one declaration for each class (to guarantee consistency).
-
-##	This pointer
-#### 13.	What does this mean? How to avoid the name conflicts (名字冲突) between member and non-member variables with this? How to return current objects in member functions?
-
-- "this" is a constant pointer pointing to the address of the current object. It cannot be changed, and is commonly used to access member variables/functions when name conflicts occur.
-
-- To avoid name conflicts:
-  - when using member functions/variables, for example, a variable named “x”:this -> x;
-	when using other variable also named “x”: x;
-	To return current objects in member functions: return *this;
-
-##	Memory allocation
-#### 14.	What are the differences between new/delete and malloc/free?
-
-malloc/free are library functions. new/delete are c++ operators.
-malloc calculate the space manually. new calculate the space required automatically.
-new/delete can call constructor/destructor. malloc/free can't.
-
-#### 15.	Why does C++ bring in new/delete to replace malloc/free?
-- 由于c++语言相比c语言，加强了面向对象设计部分，有许多抽象数据类型，而malloc和free由于是标准库函数，并没有自动调用动态对象的构造函数和析构函数的功能，也不是设计者最初的本愿；相比之下new和delete是运算符，可以执行构造函数和析构函数。
-- Compared to malloc/free, new/delete calls constructor and destructor automatically. This is a very important feature in oop designing, makes coding easier (otherwise the memory allocated needs to be freed manually).
-- 同时对于内存分配上来说，new和delete更加智能，可以自动计算需要动态分配的内存大小，而malloc和free需要手动输入表达式计算所需大小。同时返回的是指向无类型void区域的指针，还需要一次强制类型转换。
-- new/delete is smarter when allocating memory, for they don't need to calculate the size of the memory, while malloc/free has to calculate the size of memory manually.
-- C++更加强调安全性，从安全性上来说，new比malloc更加安全。
-- new/delete is safer for it calls constructor and destructor automatically.
-- New操作符可以重载，可以自定义内存分配策略，甚至不做内存分配，而malloc无能为力。
-- the operator new can be overr1dden to have a memory allocating strategy, which malloc cannot.
-- Malloc/free需要库文件支持，但是new/delete不需要。
-- new/delete doesn't need library.
-
-##	Incomplete class
-#### 16.	Please list the situations where we need to use incomplete type, i.e., forward declaration (前向声明).
-
-- When we want to declare a function with a incomplete type as its argument type or return value type.
-- When we want to reduce #include to save the time of compilation.
-- When class A have a B* pointer and class B have an A* pointer, we must avoid the error of loop header file references.
+# Lecture 2
+
+## Abstraction
+
+#### 1.	Generally speaking, what are the two major parts of a class? Please define a class that describes a computer, and then give an example of how to instantiate an object and access its members.
+
+- 类的两个主要成分是：成员变量(member variables)和成员函数(member functions)。
+以下为对class computer的声明和实例化：
+
+	class computer
+	{
+	  public:
+	    std::string type;  //member variables
+	    computer(const std::string& _type) : type(_type) {}    //member functions
+	};
+
+	int main()
+	{
+	  computer A("int");
+	  string B = A.type;
+	  return 0;
+	}
+
+
+#### 2.	Where should we place the class declaration, in the header file or the source file? Please try to explain why header files are necessary.
+
+- We should place the class declaration in the header file.
+
+  1) Header files show the declarations without implementations, which makes it easier to carry out type security checks.
+  2) Header files hide the implementations of interfaces, so that the source codes which are always commercial secrets can be protected.
+  3) Classes are likely to be used in multiple compilation units (because the compilers need to know the definitions to allocate memories, for example). However, programmers may accidentally include the same header multiple times (which is actually very common), so we should place an include guard by the aids of preprocessing commands.
+
+
+#### 3.	Please try to explain why the designers want to organize data and functions into classes? What are the advantages and disadvantages?
+
+- Data and functions are organized into classes because they are easier to deal with as a whole – an object, which has its own characteristic things (data) and can handle some more complicated movements by themselves.
+- Advantages:
+  - Easy for dividing the whole program into several complete separately functioning parts. Easy for cooperation of a team and also easy for debugging.
+  -	Easy for code reuse. Little modifications are needed when using old code. Composition and inheritance are both really good ways.
+  - Safe for code reuse. When only headers and libraries are provided, the client user cannot change the implementations made by the providers, thus avoiding mistakes.
+  -	Safe for memory control. Just make sure to write good constructors and destructors, and won't need to worry about the client user forgetting to clean up.
+- Disadvantages:
+  -	Size of object Oriented programs tend to be larger, Because of the size, the execution speed of OO programs maybe be slower and use more resources.
+  -	The process of arranging data and functions into different objects takes really much work. And if the wrapping and design is not good enough it might cause lasting problems in large programs.
+
+
+## Access control
+#### 4.	Please try to use access control （访问控制）to enable information hiding of your class definition for computer in Problem No.1.
+
+	class computer {
+	public:
+		computer(const std::string& _type) : type(_type) {}
+		std::string get_type() const { return type; };
+	private:
+		std::string type;
+	};
+
+#### 5.	Please try to explain the benefits of access control.
+
+- 通过在类中建立访问控制，可以将接口部分放在public中，而实现的过程部分放在private之中，这样可以防止用户错误的修改或者访问了一些实现过程的量。同时也可以使编程者修改程序实现方法时更加便捷，可以只用改public部分，因为用户肯定没有对该部分进行访问。
+- By accessing control, programmers can put the interfaces in "public", and the implementations in "private". Thus reduce the risk that user programmers access or modify variables by mistake. Also it enabled the programmers to only rewrite the implementation part, which is in "private", without affecting existed programs.
+
+#### 6.	Please tell the difference between keywords public, private and protected. We know that access control works for objects of the class. Does access control work in member functions? I.e., is it possible that one member function cannot access another member?
+
+- difference：
+  - public: can be accessed anywhere.
+  - private: can only be accessed by members of this class.
+  - protected: can be accessed by members of this class and its derived class.
+
+- Access control does not work in member functions, but it is possible that one number function cannot access another member: static member functions cannot access non-static member functions. However, it is not implemented by access control.
+
+#### 7.	Please try to explain why it is suggested to define a member function（成员函数） outside class definition.
+
+- When definitions are outside class definitions, especially in another .cpp file instead of the .h file, you can wrap the implementation up into an object file and then put it inside a library. In this way, your client users cannot modify your implementation and this makes both sides easier.If the member function is defined inside class definition, every .cpp file that include the header file where the class is defined will copy the long definition of functions, which leads to code expansion.
+- Also, the member function defined inside the class is regarded as inline functions automatically. It will reduce efficiency if the function is to long.
+
+#### 8.	Please explain the differences between keyword struct and class.
+
+- Members of struct are public by default; members of class are private by default.
+- class is an new attribute in C++. C doesn't have keyword "class".
+
+##	Friend
+#### 9.	What should you do to permit a non-member function to access private or protected members? What about permitting another class to access them? Please give an example.
+
+- 要用非成员函数访问类的私有成员变量需要将此函数设置成为该类的友元函数。要用另一个类去访问私有成员变量则需要将这个类设置为友元类。
+- keyword friend is required if a non-member function wants to access private member of a class. It is similar if we want another class to access private member of a class.
+- for example:
+		class B;
+		class A
+		{
+			friend int f(A*);
+			friend class B;
+		private:
+			int x;
+		};
+		int f(A* p)
+		{
+			return p->x;
+		}
+		class B
+		{
+		public:
+			int g(A* p){return p->x;}
+		}
+
+##	Inline
+#### 10.	Please try to define some inline functions in Problems No. 1 with keyword inline. It is suggested to add a header file.
+
+
+	//In header file:
+	class Computer {
+	  int computer_size;
+	  void set_size(int);
+	};
+###
+	//In source file:
+	inline void Computer::set_size(int _size){
+	  computer_size = _size;
+	}
+
+
+#### 11.	What is the real meaning of inline functions? When and where should we use keyword inline?
+
+The keyword **inline** is an optimizing indicator for the compiler, which indicates that the compiler may optimize the function as an inline function. However, the inline indicator is not compulsive. The compiler may optimize any function without the inline indicator as an inline function, and may treat any inline function as an ordinary function with function call. 
+事实上，inline关键字的真正用途是规避ODR(one definition rule)的规则。被inline标记的函数可以在不同的编译单元中重复多次而不会产生redefinition错误。static标记的函数也有类似的作用，但是static标记的函数会为每个编译单元都生成一个实体，而inline标记的函数在所有编译单元中为同一个实体(It has the same address in every translation unit)。简单的来说，inline函数很适合在头文件中定义。
+
+- Advantages:
+  - Comparing with normal functions: they are function-like macros and after compilation is written into the code, thus faster than other functions.
+  - supports type checking, debugging, etc.
+  - can be used as member functions.
+- When to use:
+  - simple functions which are used many times.
+  - better without any looping.
+  - the addresses of the functions are not used.
+  - Because that inline funtions simply replace the function call by code, so it's OK if we use inline on some "small" functions in order to accelerate the program. However, abused keyword inline will make the code long and thus make compilation longer, and may also reduce running speed
+- How to use: (coding style)
+  - a)	put definitions into headers.
+
+#### 12.	Please try to explain the implementation of inline functions (内联函数的实现) in compiler, and explain the reason for the advantages of inline functions.
+
+- The compiler will copy the code of inline function to where it is called.
+- reason:
+  - inline function save time because inline can yield less code than the function call preamble and return.
+  - No function call overhead, and with more safety. Because of it expand everywhere it called so that definition is needed forward, so that there can't be called overhead.
+- Keyword inline send compiler a request to make this function inline. However, this request may be ignored by compiler.
+
+##	Header guarding
+#### 13.	Please give an example of header guarding using preprocessor directives (预编译命令) “#ifndef … #define …#endif”, and try to explain the possible compiling errors without them.
+
+	/* in computer.h */
+	#ifndef COMPUTER_H
+	#define COMPUTER_H
+	class computer {
+    private:
+      DeviceManager dm;
+    public:
+      inline void boot() { dm.awake_all(); }
+      inline void reboot() { dm.sleep_all(); dm.awake_all(); }
+	};
+	#endif
+
+If without the guard, you may have error in this following codes.
+
+	#include “Computer.h”
+	#include “Bus.h”
+	//…
+
+The error message should be 'Computer' : 'class' type redefinition.
+
+This occurs because Computer is somehow already defined in Bus.h, and g++ only allows for one declaration for each class (to guarantee consistency).
+
+##	This pointer
+#### 14.	What does this mean? How to avoid the name conflicts (名字冲突) between member and non-member variables with this? How to return current objects in member functions?
+
+- "this" is a constant pointer pointing to the address of the current object. It cannot be changed, and is commonly used to access member variables/functions when name conflicts occur.
+
+- To avoid name conflicts:
+  - when using member functions/variables, for example, a variable named “x”:this -> x;
+	when using other variable also named “x”: x;
+	To return current objects in member functions: return *this;
+
+##	Memory allocation
+#### 15.	What are the differences between new/delete and malloc/free?
+
+malloc/free are library functions. new/delete are c++ operators.
+malloc calculate the space manually. new calculate the space required automatically.
+new/delete can call constructor/destructor. malloc/free can't.
+
+#### 16.	Why does C++ bring in new/delete to replace malloc/free?
+- 由于c++语言相比c语言，加强了面向对象设计部分，有许多抽象数据类型，而malloc和free由于是标准库函数，并没有自动调用动态对象的构造函数和析构函数的功能，也不是设计者最初的本愿；相比之下new和delete是运算符，可以执行构造函数和析构函数。
+- Compared to malloc/free, new/delete calls constructor and destructor automatically. This is a very important feature in oop designing, makes coding easier (otherwise the memory allocated needs to be freed manually).
+- 同时对于内存分配上来说，new和delete更加智能，可以自动计算需要动态分配的内存大小，而malloc和free需要手动输入表达式计算所需大小。同时返回的是指向无类型void区域的指针，还需要一次强制类型转换。
+- new/delete is smarter when allocating memory, for they don't need to calculate the size of the memory, while malloc/free has to calculate the size of memory manually.
+- C++更加强调安全性，从安全性上来说，new比malloc更加安全。
+- new/delete is safer for it calls constructor and destructor automatically.
+- New操作符可以重载，可以自定义内存分配策略，甚至不做内存分配，而malloc无能为力。
+- the operator new can be overr1dden to have a memory allocating strategy, which malloc cannot.
+- Malloc/free需要库文件支持，但是new/delete不需要。
+- new/delete doesn't need library.
+
+##	Incomplete class
+#### 17.	Please list the situations where we need to use incomplete type, i.e., forward declaration (前向声明).
+
+- When we want to declare a function with a incomplete type as its argument type or return value type.
+- When we want to reduce #include to save the time of compilation.
+- When class A have a B* pointer and class B have an A* pointer, we must avoid the error of loop header file references.