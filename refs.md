# This page lists the useful online references

## http://www.cppreference.com
#### This link provides grammars along with examples for C++ standard libraries. 

<<<<<<< HEAD
## 2. [free-programming-books](https://github.com/EbookFoundation/free-programming-books/blob/master/free-programming-books.md)

#### This link provides free English e-books centered around programming and computer science.

## 3. [Leetcode](https://leetcode-cn.com/)

#### LeetCode is a well-known platform that provides online programming exercises for users who aim to prepare for technical interviews.

## 4. [stackoverflow](https://stackoverflow.com/)

#### StackOverflow is an open *English* community for coders, providing a public Q&A platform for coding questions.

## 5. [segmentfault](https://segmentfault.com/)

#### SegmentFault is an open *Chinese* community for coders, providing a large number of articles for different topics in computer science and, similarly, a public Q&A platform for coding questions.
=======
## https://google.github.io/styleguide/cppguide.html
#### This link describes the standards of Google C++ Coding Style.

## https://www.boost.org/

#### This link provides grammers alone with examples for Boost, which provides free peer-reviewed portable C++ source libraries.

## https://vjudge.net/problem
#### Virtual Judge is not a real online judge. It can grab problems from other regular online judges and simulate submissions to other online judges. It aims to enable holding contests when you don't have the test data.

## http://www.cplusplus.com/
#### In this website, you can find the grammer and examples for c++ STL and there are concrete explanation for the matters needed attention
>>>>>>> 93a878d9
<|MERGE_RESOLUTION|>--- conflicted
+++ resolved
@@ -3,23 +3,22 @@
 ## http://www.cppreference.com
 #### This link provides grammars along with examples for C++ standard libraries. 
 
-<<<<<<< HEAD
-## 2. [free-programming-books](https://github.com/EbookFoundation/free-programming-books/blob/master/free-programming-books.md)
+## [free-programming-books](https://github.com/EbookFoundation/free-programming-books/blob/master/free-programming-books.md)
 
 #### This link provides free English e-books centered around programming and computer science.
 
-## 3. [Leetcode](https://leetcode-cn.com/)
+## [Leetcode](https://leetcode-cn.com/)
 
 #### LeetCode is a well-known platform that provides online programming exercises for users who aim to prepare for technical interviews.
 
-## 4. [stackoverflow](https://stackoverflow.com/)
+## [stackoverflow](https://stackoverflow.com/)
 
 #### StackOverflow is an open *English* community for coders, providing a public Q&A platform for coding questions.
 
-## 5. [segmentfault](https://segmentfault.com/)
+## [segmentfault](https://segmentfault.com/)
 
 #### SegmentFault is an open *Chinese* community for coders, providing a large number of articles for different topics in computer science and, similarly, a public Q&A platform for coding questions.
-=======
+
 ## https://google.github.io/styleguide/cppguide.html
 #### This link describes the standards of Google C++ Coding Style.
 
@@ -31,5 +30,4 @@
 #### Virtual Judge is not a real online judge. It can grab problems from other regular online judges and simulate submissions to other online judges. It aims to enable holding contests when you don't have the test data.
 
 ## http://www.cplusplus.com/
-#### In this website, you can find the grammer and examples for c++ STL and there are concrete explanation for the matters needed attention
->>>>>>> 93a878d9
+#### In this website, you can find the grammer and examples for c++ STL and there are concrete explanation for the matters needed attention