--- conflicted
+++ resolved
@@ -35,10 +35,9 @@
 ## https://vjudge.net/problem
 #### Virtual Judge is not a real online judge. It can grab problems from other regular online judges and simulate submissions to other online judges. It aims to enable holding contests when you don't have the test data.
 
-<<<<<<< HEAD
+
 ## [Compiler Explorer](https://godbolt.org/)
 #### **Compiler Explorer** is an interactive compiler exploration website. Edit C, C++, Rust, Go, D, Haskell, Swift, Pascal, [ispc](https://ispc.github.io/) or other language code, and see how that code looks after being compiled in real time. Multiple compilers are supported, many different tools and visualations are available, and the UI layout is configurable (thanks to [GoldenLayout](https://www.golden-layout.com/)).
-=======
 
 ## [Google coding style](https://google.github.io/styleguide/cppguide.html)
 
@@ -52,4 +51,3 @@
 
 ## https://docs.microsoft.com/en-us/previous-versions/visualstudio/visual-studio-6.0/aa260976(v=vs.60)?redirectedfrom=MSDN
 #### This is the website of Microsoft to introduce Hungarian Notation. Even though a bit complicated , the use of this coding style may help you to avoid many common errors.
->>>>>>> 0a0c42e7
