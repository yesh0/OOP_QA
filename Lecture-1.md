--- conflicted
+++ resolved
@@ -2,35 +2,13 @@
 
 ## Command-line argument（命令行参数）
 
-<<<<<<< HEAD
 #### 1. Suppose that you want to write an A+B program, which obtains A and B from command-line arguments. How to complete the task? Please give an example of the source code, as well as how to compile and run the program.
-=======
-#### 1. Suppose that you want to write an A+B program, which get A and B from command-line argument, how to complete the task? Please give an example of the source code, as well as how to compile and run the program.
->>>>>>> 15e2e909
 
 	//a.cpp
 	#include <iostream> 
 	#include <cstdlib> 
 	#include <cstdio> 
 	int main(int argc, char** argv)
-<<<<<<< HEAD
-	{ 
-	  std::cout << atof(argv[1]) + atof(argv[2]) << std::endl; 
-	  return 0; 
-	} 
-
-- Windows:
- - To compile： g++ a.cpp -o a.exe
- - To run： a.exe 1 2
-
-#### 2. Please list（列举）the potential advantages and disadvantages of obtaining arguments by file reading vs. by command-line arguments.
-
-- Advantage of file reading:
-  - File reading can be used in programs with GUI.
-  - Files can be copied and modified easily.
-  - Files can provide a larger number of arguments.
-- Disadvantage of file reading: With exceptions to handle (异常处理), file I/O is slower than command-line arguments.
-=======
 	{
 	  std::cout << atof(argv[1]) + atof(argv[2]) << std::endl;
 	  return 0;
@@ -54,7 +32,6 @@
   1) File IO is more complex and slower than command arguments with exceptions to handle.
   2) Conventions(e.g. “a.out”) are required without command argument.
   3) Not easy to know argument amounts.
->>>>>>> 15e2e909
 - Advantage of command-line argument:
   - Make the program easier to be called in command-line.
   - Make the program callable in batch scripts for tasks like parameter sweeping (参数扫描, 以不同的参数运行同一个程序).
@@ -78,25 +55,14 @@
 
 #### 5.	Please explain how interpreters（解释器）and compilers（编译器）work. What are the typical programming languages (典型编程语言) for each of the two translation methods? Please list the advantages and disadvantages of interpreters vs. compilers.
 
-<<<<<<< HEAD
 - The interpreters translate the code line by line while executing the program. So generally interpreters run programs slower than compiled programs. The typical examples are Python and java.
-  - Advantages of interpreters: programs can be easily transplanted (移植) to other platforms (平台), because the execution of the program only relies on the interpreters.
-  - Disadvantage: runs slower than compiled program.
+- Advantages of interpreters: programs can be easily transplanted (移植) to other platforms (平台), because the execution of the program only relies on the interpreters.
+- Disadvantage: runs slower than compiled program. Also, it will cost more memory.
 - The compilers compile the program into machine code, which is saved as a binary file (二进制文件). Then the machine code runs directly on the operating system (操作系统). This makes it faster than interpreters. Typical examples are C and C++.
-  - Advantage: runs faster than interpreters.
-  - Disadvantage: For different platforms, the source code needs to be recompiled (重新编译).
-=======
-- 解释器是在执行程序时,才一条一条的解释成机器语言给计算机来执行,所以运行速度是不如编译后的程序运行的快的。典型语言为Python，java。优点是比较容易实现跨平台，因为解释器可根据运行时所在平台对代码进行转换。缺点是速度慢。
-- The interpreters interprete the code line by line while execute the program. It's easy to see that generally interpreters run programs slower than compiled programs. The typical examples are Python, java.
-- Advantage: codes can be easily transplanted to other platforms. (the execution of the program only rely on the interpreters)
-- Disadvantage: runs slower than compiled program. Also, it will cost more memory.
-- 编译器是把源程序的每一条语句都编译成机器语言,并保存成二进制文件,这样运行时计算机可以直接以机器语言来运行此程序,速度很快。典型语言为C++。优点是执行效率高，因为不需要一边运行一边翻译。缺点是需要根据不同的操作系统编制代码。
-- The compilers compile each code to machine language (save as binary file, for example ".o"), so that the computer can run the program directly using machine language, which is faster than interpreters. The typical examples are C, C++.
 - Advantage: faster than the interpreters. By compiling codes into machine language, compilers can help with code hiding.
-- Disadvantage: different codes for different platforms.
->>>>>>> 15e2e909
-
-#### 6.	&#10084; To be improved: The g++ compiler is universally used in both commercial and scientific research projects. So you are supposed to know how to use g++ to compile C++ source files into the binary file. State the basic usage (基本用法) on how to compile a source file. List useful compiling options (编译选项) as many as possible, and explain why and when do we need these options.
+- Disadvantage: For different platforms, the source code needs to be recompiled (重新编译).
+
+#### 6.	The g++ compiler is universally used in both commercial and scientific research projects. So you are supposed to know how to use g++ to compile C++ source files into the binary file. State the basic usage (基本用法) on how to compile a source file. List useful compiling options (编译选项) as many as possible, and explain why and when do we need these options.
 <pre>
 Usage: g++ [options] file...
 Options:
@@ -266,25 +232,6 @@
 		g++ -c main.cpp -o main.o
 	clean:
 		rm main.o main
-<<<<<<< HEAD
-=======
-
-
-
-###
-	/*生成二进制文件*/
-	all: main
-	main: main.o class1.o class2.o
-		g++ main.cpp –o main
-	main.o: main.cpp header1.h header2.h
-		g++ main.cpp –c main.o
-	class1.o: class1.cpp header1.h
-		g++ -c class1.cpp –o class1.o
-	class2.o: class2.cpp header2.h
-		g++ -c class2.cpp –o class2.o
-	clean:
-		rm *.o main
->>>>>>> 15e2e909
 
 ###
 	/* a more complex makefile including how to generate and use libs */
