# This page lists the useful programming tools for C++ programming, preferably with description of the tool or with an example illustrating how to use the tool. 

## PuTTY

It is a tool to connect remote client, with which we can easily manage our remote systems.

With its long history, its stability is guaranteed.

[Official Website](https://www.chiark.greenend.org.uk/~sgtatham/putty/)

## Typora


*Author*: Biru Yang     *Date*: 2020.6.24


Typora是一款支持**实时预览**的**Markdown文本编辑器**，目前使用免费。

Typora的官网是这样定义它的产品的：“A truly minimal markdown editor”。

其使用方式与其它Markdown编辑器完全相同，在编写Markdown文件的同时就可以在同一个窗口看到该文件编译后的效果。

它有以下特点：

+ **真正**的实时编辑。

+ 提供大量的人性化设置选择：

  + 可选择Markdown语法风格；
+ 智能标点；
  + 打字机模式、专注模式、源代码模式等方便的输入模式；
+ 空格和换行主要采用CommonMark作为标注规范；
  
+ 可输入emoji表情/方便地插入图片。

+ 原生支持LaTeX。

由于其使用与其它Markdown编辑器基本相似，故在此不做更多的说明。

其更详细的特性和下载地址见其官网：[Typora官网](https://typora.io/)

这篇文章给出了其良好使用特性的详细中文介绍：[Typora完全使用详解](https://sspai.com/post/54912)


## Understand


*Author*: Biru Yang     *Date*: 2020.6.24


Understand是一款代码浏览分析工具，其官网为[scitools.com](https://scitools.com/)。我在阅读liquidfun项目时使用了该工具。

国内相关从业人员大多使用source insight，但Understand的功能其实比source insight强大。

其功能主要如下：

+ 代码检查：检查代码是否符合MISRA-C 2004, MISRA-C++ 2008等国际标准（也可自定义检查标准）。

+ 代码编辑；

+ 依赖关系浏览器：快速浏览文件及结构依赖关系，导出依赖关系图标。

+ 即时搜索：从代码中即时搜索关键字，方便代码阅读。

+ 生成多种图表：

  + 声明关系图

  + 继承关系图

  + 控制流图

  + 依赖关系图

  + UML类图

  + etc.

其支持Windows(32位/64位)/Linux(32位/64位)等多种操作系统，支持阅读的语言包括：

> Ada, C/C++, C#, FORTRAN, Java, JOVIAL, Pascal, PL/M, VHDL, Cobol, Web Languages(PHP, HTML, CSS, Javascript, XML and etc.)

## Github Desktop
This tool helps you fork branches, edit repositories and submit pull requests on the desktop.
Website: https://desktop.github.com.

## Sublime Text
Sublime Text is a light and effective text editor which is commonly used with Github Desktop.
An interesting feature of Sublime Text is that it can open executable files as hexadecimal numbers and edit them directly.
Website: www.sublimetext.com.

## MarkdownPad 2
This tool allows you to write texts in markdown format and preview the texts in the window.
website: http://markdownpad.com.

## Visual Studio Code

Visual Studio Code（以下简称vscode）是一个轻量且强大的跨平台开源代码编辑器（IDE），支持Windows，OSX和Linux。内置JavaScript、TypeScript和Node.js支持，而且拥有丰富的插件生态系统，可通过安装插件来支持 

Website:https://code.visualstudio.com

## Vim

Vim is a text editor developed from VI. Code completion, compilation, error jump and other convenient programming functions are particularly rich, widely used among programmers, along with Emacs as a uniX-like system users favorite text editor.

## GNU Make
Make is an essential tool for writing a large program. It can find makefile files and efficiently compile linked source files.

<<<<<<< HEAD
## IDA
IDA是Interactive Disassembler Professional的缩写，指交互式反汇编器。可以用于分析不知道源码的C可执行程序，不仅可以得到等效源码、汇编代码，还能分析栈和堆的分配方式，如函数地址和变量地址。
=======

## CLion

A **cross-platform** IDE for C and C++

CLion是Jetbrains公司旗下新推出的一款专为开发C/C++所设计的跨平台IDE。它是以IntelliJ为基础设计的，同时包含了代码辅助、代码生成、安全重构、快速文档、实时代码分析、集成调试器等许多智能功能以提高开发效率。

**对学生完全免费**，提供官方简体中文插件。

Website: https://www.jetbrains.com/clion/

## vTune
VTune Profiler (formerly VTune Amplifier) is a performance analysis tool for x86 based machines running Linux or Microsoft Windows operating systems. Many features work on both Intel and AMD hardware, but advanced hardware-based sampling requires an Intel-manufactured CPU.(It is very powerful)

## StarUML
StatUML是一款开放源码的UML开发工具，支持创建UML类图，生成类图和其它类型的统一建模语言图表。

其特点如下：

* 支持绘制：用例图、类图、序列图、状态图、活动图、通信图、构件图、部署图等多种UML图
* 完全免费：不仅免费下载，而且代码都是开源的
* 可以将生成图导出为：PDF、JPG、JPEG、BMP、EMF等多种格式的文件
* 语法检验：StarUML遵守UML的语法规则，不支持违反语法的动作。
* 正反向工程：可以依据类图的内容生成Java、C++、C#代码，也能够读取Java、C++、C#代码反向生成类图。

总的来说这是一款简单、易上手、功能全面的UML开发工具，可以用它来图例化大作业文档中的许多设计。

官网网址：https://staruml.io/

入门教程：https://blog.csdn.net/csdn_20150804/article/details/105004375

## openFrameworks

openFrameworks（以下简称 oF） 是一个开源的、跨平台的 C++ 工具包。旨在开发实时项目，重点是生成和处理图形和声音。如今，这是一个很受欢迎的实验平台，用于生成和声音艺术，以及创作互动装置和视听表演。

oF 的强大之处在于，它不仅是一个通用的胶水（glue），同时它还封装了多种常用的库，包括：

- OpenGL、GLEW、GLUT、libtess2、cairo - 用于处理图形；
- rtAudio、PortAudio、OpenAL、Kiss FFT、FMOD - 用于音频的输入、输出和分析；
- FreeType - 用于字体显示；
- FreeImage - 用于图像存储和载入；
- Quicktime、GStreamer、videoInput - 用于视频播放和截取；
- Poco - 用于开发网络应用；
- OpenCV - 用于计算机视觉；
- Assimp - 用于读入 3D 模型。

这些库虽然遵循着不同的规则和用法，但 oF 在它们基础上提供了一个通用的接口，使得使用它们变得很容易。

除此之外，oF 的另一亮点在于它具有很好的跨平台特性。目前它支持 5 种操作系统（Windows、OSX、Linux、iOS、Android）以及 4 种 集成开发环境（XCode、Code::Blocks、Visual Studio、Eclipse）。

## pb_ds

[link](https://gcc.gnu.org/onlinedocs/libstdc++/ext/pb_ds/)

This is a library of policy-based elementary data structures: associative containers and priority queues.

It is designed for high-performance, flexibility, semantic safety, and conformance to the corresponding containers in std and std::tr1 (except for some points where it differs by design).

It is like STL, but have a lot of more powerful tools with better efficiency than STL. (such as HashTable, Balance Tree...)

## Intelligent Comparison

Beyond Compare is focused. Beyond Compare allows you to quickly and easily compare your files and folders. By using simple, powerful commands you can focus on the differences you're interested in and ignore those you're not. You can then merge the changes, synchronize your files, and generate reports for your records.

[Homepage](https://www.scootersoftware.com/features.php)

## Ubuntu Pastebin
You can share your code with others conveniently with it.
Website: https://paste.ubuntu.com/
>>>>>>> 194ddedc
<|MERGE_RESOLUTION|>--- conflicted
+++ resolved
@@ -106,10 +106,8 @@
 ## GNU Make
 Make is an essential tool for writing a large program. It can find makefile files and efficiently compile linked source files.
 
-<<<<<<< HEAD
 ## IDA
 IDA是Interactive Disassembler Professional的缩写，指交互式反汇编器。可以用于分析不知道源码的C可执行程序，不仅可以得到等效源码、汇编代码，还能分析栈和堆的分配方式，如函数地址和变量地址。
-=======
 
 ## CLion
 
@@ -178,5 +176,4 @@
 
 ## Ubuntu Pastebin
 You can share your code with others conveniently with it.
-Website: https://paste.ubuntu.com/
->>>>>>> 194ddedc
+Website: https://paste.ubuntu.com/