# This page lists the useful programming tools for C++ programming, preferably with description of the tool or with an example illustrating how to use the tool. 

## PuTTY

It is a tool to connect remote client, with which we can easily manage our remote systems.

With its long history, its stability is guaranteed.

[Official Website](https://www.chiark.greenend.org.uk/~sgtatham/putty/)

## Typora


*Author*: Biru Yang     *Date*: 2020.6.24


Typora是一款支持**实时预览**的**Markdown文本编辑器**，目前使用免费。

Typora的官网是这样定义它的产品的：“A truly minimal markdown editor”。

其使用方式与其它Markdown编辑器完全相同，在编写Markdown文件的同时就可以在同一个窗口看到该文件编译后的效果。

它有以下特点：

+ **真正**的实时编辑。

+ 提供大量的人性化设置选择：

  + 可选择Markdown语法风格；
+ 智能标点；
  + 打字机模式、专注模式、源代码模式等方便的输入模式；
+ 空格和换行主要采用CommonMark作为标注规范；
  
+ 可输入emoji表情/方便地插入图片。

+ 原生支持LaTeX。

由于其使用与其它Markdown编辑器基本相似，故在此不做更多的说明。

其更详细的特性和下载地址见其官网：[Typora官网](https://typora.io/)

这篇文章给出了其良好使用特性的详细中文介绍：[Typora完全使用详解](https://sspai.com/post/54912)


## Understand


*Author*: Biru Yang     *Date*: 2020.6.24


Understand是一款代码浏览分析工具，其官网为[scitools.com](https://scitools.com/)。我在阅读liquidfun项目时使用了该工具。

国内相关从业人员大多使用source insight，但Understand的功能其实比source insight强大。

其功能主要如下：

+ 代码检查：检查代码是否符合MISRA-C 2004, MISRA-C++ 2008等国际标准（也可自定义检查标准）。

+ 代码编辑；

+ 依赖关系浏览器：快速浏览文件及结构依赖关系，导出依赖关系图标。

+ 即时搜索：从代码中即时搜索关键字，方便代码阅读。

+ 生成多种图表：

  + 声明关系图

  + 继承关系图

  + 控制流图

  + 依赖关系图

  + UML类图

  + etc.

其支持Windows(32位/64位)/Linux(32位/64位)等多种操作系统，支持阅读的语言包括：

> Ada, C/C++, C#, FORTRAN, Java, JOVIAL, Pascal, PL/M, VHDL, Cobol, Web Languages(PHP, HTML, CSS, Javascript, XML and etc.)

## Github Desktop
This tool helps you fork branches, edit repositories and submit pull requests on the desktop.
Website: https://desktop.github.com.

## Sublime Text
Sublime Text is a light and effective text editor which is commonly used with Github Desktop.
An interesting feature of Sublime Text is that it can open executable files as hexadecimal numbers and edit them directly.
Website: www.sublimetext.com.

## MarkdownPad 2
This tool allows you to write texts in markdown format and preview the texts in the window.
website: http://markdownpad.com.

## Visual Studio Code

Visual Studio Code（以下简称vscode）是一个轻量且强大的跨平台开源代码编辑器（IDE），支持Windows，OSX和Linux。内置JavaScript、TypeScript和Node.js支持，而且拥有丰富的插件生态系统，可通过安装插件来支持 

Website:https://code.visualstudio.com

## Vim

Vim is a text editor developed from VI. Code completion, compilation, error jump and other convenient programming functions are particularly rich, widely used among programmers, along with Emacs as a uniX-like system users favorite text editor.

## GNU Make
Make is an essential tool for writing a large program. It can find makefile files and efficiently compile linked source files.

<<<<<<< HEAD
## StarUML

StatUML是一款开放源码的UML开发工具，支持创建UML类图，生成类图和其它类型的统一建模语言图表。

其特点如下：

* 支持绘制：用例图、类图、序列图、状态图、活动图、通信图、构件图、部署图等多种UML图
* 完全免费：不仅免费下载，而且代码都是开源的
* 可以将生成图导出为：PDF、JPG、JPEG、BMP、EMF等多种格式的文件
* 语法检验：StarUML遵守UML的语法规则，不支持违反语法的动作。
* 正反向工程：可以依据类图的内容生成Java、C++、C#代码，也能够读取Java、C++、C#代码反向生成类图。

总的来说这是一款简单、易上手、功能全面的UML开发工具，可以用它来图例化大作业文档中的许多设计。

官网网址：https://staruml.io/

入门教程：https://blog.csdn.net/csdn_20150804/article/details/105004375
=======
## openFrameworks

openFrameworks（以下简称 oF） 是一个开源的、跨平台的 C++ 工具包。旨在开发实时项目，重点是生成和处理图形和声音。如今，这是一个很受欢迎的实验平台，用于生成和声音艺术，以及创作互动装置和视听表演。

oF 的强大之处在于，它不仅是一个通用的胶水（glue），同时它还封装了多种常用的库，包括：

- OpenGL、GLEW、GLUT、libtess2、cairo - 用于处理图形；
- rtAudio、PortAudio、OpenAL、Kiss FFT、FMOD - 用于音频的输入、输出和分析；
- FreeType - 用于字体显示；
- FreeImage - 用于图像存储和载入；
- Quicktime、GStreamer、videoInput - 用于视频播放和截取；
- Poco - 用于开发网络应用；
- OpenCV - 用于计算机视觉；
- Assimp - 用于读入 3D 模型。

这些库虽然遵循着不同的规则和用法，但 oF 在它们基础上提供了一个通用的接口，使得使用它们变得很容易。

除此之外，oF 的另一亮点在于它具有很好的跨平台特性。目前它支持 5 种操作系统（Windows、OSX、Linux、iOS、Android）以及 4 种 集成开发环境（XCode、Code::Blocks、Visual Studio、Eclipse）。

## pb_ds

[link](https://gcc.gnu.org/onlinedocs/libstdc++/ext/pb_ds/)

This is a library of policy-based elementary data structures: associative containers and priority queues.

It is designed for high-performance, flexibility, semantic safety, and conformance to the corresponding containers in std and std::tr1 (except for some points where it differs by design).

It is like STL, but have a lot of more powerful tools with better efficiency than STL. (such as HashTable, Balance Tree...)


## Intelligent Comparison

Beyond Compare is focused. Beyond Compare allows you to quickly and easily compare your files and folders. By using simple, powerful commands you can focus on the differences you're interested in and ignore those you're not. You can then merge the changes, synchronize your files, and generate reports for your records.

[Homepage](https://www.scootersoftware.com/features.php)

## Ubuntu Pastebin
You can share your code with others conveniently with it.
Website: https://paste.ubuntu.com/
>>>>>>> b21004fa
<|MERGE_RESOLUTION|>--- conflicted
+++ resolved
@@ -106,9 +106,7 @@
 ## GNU Make
 Make is an essential tool for writing a large program. It can find makefile files and efficiently compile linked source files.
 
-<<<<<<< HEAD
 ## StarUML
-
 StatUML是一款开放源码的UML开发工具，支持创建UML类图，生成类图和其它类型的统一建模语言图表。
 
 其特点如下：
@@ -124,7 +122,7 @@
 官网网址：https://staruml.io/
 
 入门教程：https://blog.csdn.net/csdn_20150804/article/details/105004375
-=======
+
 ## openFrameworks
 
 openFrameworks（以下简称 oF） 是一个开源的、跨平台的 C++ 工具包。旨在开发实时项目，重点是生成和处理图形和声音。如今，这是一个很受欢迎的实验平台，用于生成和声音艺术，以及创作互动装置和视听表演。
@@ -164,4 +162,3 @@
 ## Ubuntu Pastebin
 You can share your code with others conveniently with it.
 Website: https://paste.ubuntu.com/
->>>>>>> b21004fa
