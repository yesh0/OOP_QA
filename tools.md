# This page lists the useful programming tools for C++ programming, preferably with description of the tool or with an example illustrating how to use the tool. 

<<<<<<< HEAD
### Visual Studio Code

Visual Studio Code（以下简称vscode）是一个轻量且强大的跨平台开源代码编辑器（IDE），支持Windows，OSX和Linux。内置JavaScript、TypeScript和Node.js支持，而且拥有丰富的插件生态系统，可通过安装插件来支持 

Website:https://code.visualstudio.com
=======

## 1. Visual Studio
This is a powerful IDE for windows luanched by Microsoft and I have used it for one year.  
It has powerful error checking function and convenient debugging function.   
For example, you can set breakpoints just by clicking the left side of the line. And you can also adjust the breakpoints in this way when you are debugging.  

## 2. Vim
Vim is a text editor developed from VI.Code completion, compilation, error jump and other convenient programming functions are particularly rich, widely used among programmers, along with Emacs as a uniX-like system users favorite text editor.

## 3. GNU Make
Make is an essential tool for writing a large program.It can find makefile files and efficiently compile linked source files.
>>>>>>> 94e3f732
<|MERGE_RESOLUTION|>--- conflicted
+++ resolved
@@ -1,21 +1,13 @@
 # This page lists the useful programming tools for C++ programming, preferably with description of the tool or with an example illustrating how to use the tool. 
 
-<<<<<<< HEAD
-### Visual Studio Code
+## 1. Visual Studio Code
 
 Visual Studio Code（以下简称vscode）是一个轻量且强大的跨平台开源代码编辑器（IDE），支持Windows，OSX和Linux。内置JavaScript、TypeScript和Node.js支持，而且拥有丰富的插件生态系统，可通过安装插件来支持 
 
 Website:https://code.visualstudio.com
-=======
-
-## 1. Visual Studio
-This is a powerful IDE for windows luanched by Microsoft and I have used it for one year.  
-It has powerful error checking function and convenient debugging function.   
-For example, you can set breakpoints just by clicking the left side of the line. And you can also adjust the breakpoints in this way when you are debugging.  
 
 ## 2. Vim
-Vim is a text editor developed from VI.Code completion, compilation, error jump and other convenient programming functions are particularly rich, widely used among programmers, along with Emacs as a uniX-like system users favorite text editor.
+Vim is a text editor developed from VI. Code completion, compilation, error jump and other convenient programming functions are particularly rich, widely used among programmers, along with Emacs as a uniX-like system users favorite text editor.
 
 ## 3. GNU Make
-Make is an essential tool for writing a large program.It can find makefile files and efficiently compile linked source files.
->>>>>>> 94e3f732
+Make is an essential tool for writing a large program. It can find makefile files and efficiently compile linked source files.