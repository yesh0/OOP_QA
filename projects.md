--- conflicted
+++ resolved
@@ -65,23 +65,10 @@
 ## *2. Purpose*  
 It provides support for procedural animation of physical bodies to make objects move and interact in realistic ways.
 
-<<<<<<< HEAD
-## TensorFlow:
 
-TensorFlow 是谷歌的第二代机器学习系统。
-
-TensorFlow 内建深度学习的扩展支持，任何能够用计算流图像来表达的计算，都可以使用TensorFlow。任何基于梯度的机器学习算法都能够受益于TensorFlow的自动分化（auto-differentiation）
-
-通过灵活的Python接口，要在TensorFlow中表达想法也会非常容易。
-
-官网网址：https://tensorflow.google.cn/
-
-相关教程：http://c.biancheng.net/tensorflow/
-=======
 ## Bitcoin 
 Bitcoin is the largest cryptocurrency in the world. It is a decentralized currency and relies on peer-to-peer communications, meaning it has no authority and, being open-source, anyone can make edits. The name of the software bitcoin is built on is called "Bitcoin Core", and can be found here: https://github.com/bitcoin/bitcoin
 
 ## Google Test
 Google Test is Google's C++ testing and mocking framework. You can learn how to use it on https://google.github.io/googletest/.
 Website: https://github.com/google/googletest/
->>>>>>> ba5a85cb
