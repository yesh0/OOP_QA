# This page lists the useful opensource projects in C++, along with a description of the project's purpose. 

<<<<<<< HEAD
*Author*: Biru Yang     *Date* : 2020.6.23



## 1. Cocos2d-x

Cocos2d-x是国内普及度较高的一款开源的**跨平台**移动2D游戏框架，其主要侧重于原生移动平台，适配iOS、Android、Windows、Mac等系统。其官网是这样描述这个框架的：

> 引擎提供了图形渲染、GUI、音频、网络、物理、用户输入等丰富的功能，被广泛应用于游戏开发及交互式应用的构建。
>

其核心部分用C++编写，支持用C++、Lua进行开发。

Cocos2d-x的用户既有小型的独立游戏工作室，也有如Zynga、Gamevil、Disney Mobile这样的知名公司。

其官网为：[Cocos2d-x](https://www.cocos.com/products#Cocos2d-x)

其在github上的页面为：[cocos2d-x_github](https://github.com/cocos2d/cocos2d-x)



## 2. Lua

Lua是一个**轻量级脚本语言**，由巴西里约热内卢天主教大学的一个三人研究小组于1993年开发。

它由**标准C**编成，可**通过灵活嵌入应用程序中从而为应用程序提供灵活的扩展和定制功能**，几乎在所有操作系统和平台上都能运行。

其主要优势如下：

+ **可扩展**：Lua脚本可以被C/C++调用，也可以调用C/C++的函数。
+ **轻量级**：其代码简洁，体积小、启动速度快。
+ 其它特性：同时支持**面向过程**和**函数式编程**。

由于其良好的可扩展性，许多知名应用和游戏（如 **魔兽世界**，**饥荒**）都将其作为嵌入式脚本语言。

其官网为[Lua官网](http://www.lua.org/)，在其上有对Lua特性的更全面、详尽的介绍，一个简明的入门手册，以及免下载的Lua体验页面。
=======
## EasyX

EasyX is a graphic library for C++ that helps users get started with graphics and game programming quickly.
Official website: https://easyx.cn.

## SimpleNES https://github.com/amhndu/SimpleNES

This project provides a simple NES emulator written in C++. You can run some classic Nintendo games like SuperMarioBros with this NES.

I recommend this project because of both its simplicity and profundity. This project includes only less than 30 files, each of which has no more than 1000 lines of codes, which is very suitable for C++ beginners. Despite its simplicity, we can learn a lot about computer system architeture, which is really important for cs majors, including how CPU executes instructions, how the memory is allocated and so on.

## LiquidFun

## *1. Overview*   
**LiquidFun** is a 2D rigid-body and fluid simulation C++ library for games based upon Box2D.     
It provides support for procedural animation of physical bodies to make objects move and interact in realistic ways.
**LiquidFun source code** is available for download from **github.com/google/liquidfun**.  
## *2. Purpose*  
It provides support for procedural animation of physical bodies to make objects move and interact in realistic ways.
>>>>>>> 93a878d9
<|MERGE_RESOLUTION|>--- conflicted
+++ resolved
@@ -1,11 +1,9 @@
 # This page lists the useful opensource projects in C++, along with a description of the project's purpose. 
 
-<<<<<<< HEAD
+
+## Cocos2d-x
+
 *Author*: Biru Yang     *Date* : 2020.6.23
-
-
-
-## 1. Cocos2d-x
 
 Cocos2d-x是国内普及度较高的一款开源的**跨平台**移动2D游戏框架，其主要侧重于原生移动平台，适配iOS、Android、Windows、Mac等系统。其官网是这样描述这个框架的：
 
@@ -20,9 +18,9 @@
 
 其在github上的页面为：[cocos2d-x_github](https://github.com/cocos2d/cocos2d-x)
 
+## Lua
 
-
-## 2. Lua
+*Author*: Biru Yang     *Date* : 2020.6.23
 
 Lua是一个**轻量级脚本语言**，由巴西里约热内卢天主教大学的一个三人研究小组于1993年开发。
 
@@ -37,7 +35,7 @@
 由于其良好的可扩展性，许多知名应用和游戏（如 **魔兽世界**，**饥荒**）都将其作为嵌入式脚本语言。
 
 其官网为[Lua官网](http://www.lua.org/)，在其上有对Lua特性的更全面、详尽的介绍，一个简明的入门手册，以及免下载的Lua体验页面。
-=======
+
 ## EasyX
 
 EasyX is a graphic library for C++ that helps users get started with graphics and game programming quickly.
@@ -57,4 +55,3 @@
 **LiquidFun source code** is available for download from **github.com/google/liquidfun**.  
 ## *2. Purpose*  
 It provides support for procedural animation of physical bodies to make objects move and interact in realistic ways.
->>>>>>> 93a878d9
