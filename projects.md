# This page lists the useful opensource projects in C++, along with a description of the project's purpose. 

## Qt
Qt is a useful framework to develop GUI programs, allowing programs to run perfectly in most platforms.

The core feature of Qt is signal/slot, which makes it easy and safe to interact between different modules.

## CGAL

A set of libraries providing easy access to geometric algorithms.

It gives dozens of demo codes in every single package and detailed tutorials, making it quick to start.

## Cocos2d-x

*Author*: Biru Yang     *Date* : 2020.6.23

Cocos2d-x是国内普及度较高的一款开源的**跨平台**移动2D游戏框架，其主要侧重于原生移动平台，适配iOS、Android、Windows、Mac等系统。其官网是这样描述这个框架的：

> 引擎提供了图形渲染、GUI、音频、网络、物理、用户输入等丰富的功能，被广泛应用于游戏开发及交互式应用的构建。

其核心部分用C++编写，支持用C++、Lua进行开发。

Cocos2d-x的用户既有小型的独立游戏工作室，也有如Zynga、Gamevil、Disney Mobile这样的知名公司。

其官网为：[Cocos2d-x](https://www.cocos.com/products#Cocos2d-x)

其在github上的页面为：[cocos2d-x_github](https://github.com/cocos2d/cocos2d-x)

## Lua

*Author*: Biru Yang     *Date* : 2020.6.23

Lua是一个**轻量级脚本语言**，由巴西里约热内卢天主教大学的一个三人研究小组于1993年开发。

它由**标准C**编成，可**通过灵活嵌入应用程序中从而为应用程序提供灵活的扩展和定制功能**，几乎在所有操作系统和平台上都能运行。

其主要优势如下：

+ **可扩展**：Lua脚本可以被C/C++调用，也可以调用C/C++的函数。
+ **轻量级**：其代码简洁，体积小、启动速度快。
+ 其它特性：同时支持**面向过程**和**函数式编程**。

由于其良好的可扩展性，许多知名应用和游戏（如 **魔兽世界**，**饥荒**）都将其作为嵌入式脚本语言。

其官网为[Lua官网](http://www.lua.org/)，在其上有对Lua特性的更全面、详尽的介绍，一个简明的入门手册，以及免下载的Lua体验页面。

## EasyX

EasyX is a graphic library for C++ that helps users get started with graphics and game programming quickly.
Official website: https://easyx.cn.

## SimpleNES https://github.com/amhndu/SimpleNES

This project provides a simple NES emulator written in C++. You can run some classic Nintendo games like SuperMarioBros with this NES.

I recommend this project because of both its simplicity and profundity. This project includes only less than 30 files, each of which has no more than 1000 lines of codes, which is very suitable for C++ beginners. Despite its simplicity, we can learn a lot about computer system architeture, which is really important for cs majors, including how CPU executes instructions, how the memory is allocated and so on.

## LiquidFun

## *1. Overview*   
**LiquidFun** is a 2D rigid-body and fluid simulation C++ library for games based upon Box2D.     
It provides support for procedural animation of physical bodies to make objects move and interact in realistic ways.
**LiquidFun source code** is available for download from **github.com/google/liquidfun**.  
## *2. Purpose*  
It provides support for procedural animation of physical bodies to make objects move and interact in realistic ways.

<<<<<<< HEAD
## Face Recognition
https://github.com/ageitgey/face_recognition

Recognize and manipulate faces from Python or from the command line with
the world's simplest face recognition library.

Built using [dlib](http://dlib.net/)'s state-of-the-art face recognition
built with deep learning. The model has an accuracy of 99.38% on the
[Labeled Faces in the Wild](http://vis-www.cs.umass.edu/lfw/) benchmark.

This also provides a simple `face_recognition` command line tool that lets
you do face recognition on a folder of images from the command line!

#### Features
- **Find faces in pictures:** Find all the faces that appear in a picture
- **Find and manipulate facial features in pictures:** Get the locations and outlines of each person's eyes, nose, mouth and chin.
- **Identify faces in pictures:** Recognize who appears in each photo.
=======

## Bitcoin 
Bitcoin is the largest cryptocurrency in the world. It is a decentralized currency and relies on peer-to-peer communications, meaning it has no authority and, being open-source, anyone can make edits. The name of the software bitcoin is built on is called "Bitcoin Core", and can be found here: https://github.com/bitcoin/bitcoin

## Google Test
Google Test is Google's C++ testing and mocking framework. You can learn how to use it on https://google.github.io/googletest/.
Website: https://github.com/google/googletest/
>>>>>>> 0a0c42e7
<|MERGE_RESOLUTION|>--- conflicted
+++ resolved
@@ -65,25 +65,6 @@
 ## *2. Purpose*  
 It provides support for procedural animation of physical bodies to make objects move and interact in realistic ways.
 
-<<<<<<< HEAD
-## Face Recognition
-https://github.com/ageitgey/face_recognition
-
-Recognize and manipulate faces from Python or from the command line with
-the world's simplest face recognition library.
-
-Built using [dlib](http://dlib.net/)'s state-of-the-art face recognition
-built with deep learning. The model has an accuracy of 99.38% on the
-[Labeled Faces in the Wild](http://vis-www.cs.umass.edu/lfw/) benchmark.
-
-This also provides a simple `face_recognition` command line tool that lets
-you do face recognition on a folder of images from the command line!
-
-#### Features
-- **Find faces in pictures:** Find all the faces that appear in a picture
-- **Find and manipulate facial features in pictures:** Get the locations and outlines of each person's eyes, nose, mouth and chin.
-- **Identify faces in pictures:** Recognize who appears in each photo.
-=======
 
 ## Bitcoin 
 Bitcoin is the largest cryptocurrency in the world. It is a decentralized currency and relies on peer-to-peer communications, meaning it has no authority and, being open-source, anyone can make edits. The name of the software bitcoin is built on is called "Bitcoin Core", and can be found here: https://github.com/bitcoin/bitcoin
@@ -91,4 +72,3 @@
 ## Google Test
 Google Test is Google's C++ testing and mocking framework. You can learn how to use it on https://google.github.io/googletest/.
 Website: https://github.com/google/googletest/
->>>>>>> 0a0c42e7
