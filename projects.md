--- conflicted
+++ resolved
@@ -1,17 +1,15 @@
 # This page lists the useful opensource projects in C++, along with a description of the project's purpose. 
 
-<<<<<<< HEAD
-## 1. Qt
+## Qt
 Qt is a useful framework to develop GUI programs, allowing programs to run perfectly in most platforms.
 
 The core feature of Qt is signal/slot, which makes it easy and safe to interact between different modules.
 
-## 2. CGAL
+## CGAL
 
 A set of libraries providing easy access to geometric algorithms.
 
 It gives dozens of demo codes in every single package and detailed tutorials, making it quick to start.
-=======
 
 ## Cocos2d-x
 
@@ -67,4 +65,3 @@
 **LiquidFun source code** is available for download from **github.com/google/liquidfun**.  
 ## *2. Purpose*  
 It provides support for procedural animation of physical bodies to make objects move and interact in realistic ways.
->>>>>>> 78cc06f3
